# Copyright (C) 2007 The Android Open Source Project
#
# Licensed under the Apache License, Version 2.0 (the "License");
# you may not use this file except in compliance with the License.
# You may obtain a copy of the License at
#
#      http://www.apache.org/licenses/LICENSE-2.0
#
# Unless required by applicable law or agreed to in writing, software
# distributed under the License is distributed on an "AS IS" BASIS,
# WITHOUT WARRANTIES OR CONDITIONS OF ANY KIND, either express or implied.
# See the License for the specific language governing permissions and
# limitations under the License.
#

# If you don't need to do a full clean build but would like to touch
# a file or delete some intermediate files, add a clean step to the end
# of the list.  These steps will only be run once, if they haven't been
# run before.
#
# E.g.:
#     $(call add-clean-step, touch -c external/sqlite/sqlite3.h)
#     $(call add-clean-step, rm -rf $(PRODUCT_OUT)/obj/STATIC_LIBRARIES/libz_intermediates)
#
# Always use "touch -c" and "rm -f" or "rm -rf" to gracefully deal with
# files that are missing or have been moved.
#
# Use $(PRODUCT_OUT) to get to the "out/target/product/blah/" directory.
# Use $(OUT_DIR) to refer to the "out" directory.
#
# If you need to re-do something that's already mentioned, just copy
# the command and add it to the bottom of the list.  E.g., if a change
# that you made last week required touching a file and a change you
# made today requires touching the same file, just copy the old
# touch step and add it to the end of the list.
#
# ************************************************
# NEWER CLEAN STEPS MUST BE AT THE END OF THE LIST
# ************************************************

# For example:
#$(call add-clean-step, rm -rf $(OUT_DIR)/target/common/obj/APPS/AndroidTests_intermediates)
#$(call add-clean-step, rm -rf $(OUT_DIR)/target/common/obj/JAVA_LIBRARIES/core_intermediates)
#$(call add-clean-step, find $(OUT_DIR) -type f -name "IGTalkSession*" -print0 | xargs -0 rm -f)
#$(call add-clean-step, rm -rf $(PRODUCT_OUT)/data/*)

$(call add-clean-step, rm -rf $(OUT_DIR)/target/common/obj/APPS)
$(call add-clean-step, rm -rf $(PRODUCT_OUT)/obj/APPS)
$(call add-clean-step, rm -rf $(PRODUCT_OUT)/system)

$(call add-clean-step, rm -rf $(PRODUCT_OUT)/obj/SHARED_LIBRARIES/libmediaplayerservice_intermediates)
$(call add-clean-step, rm -rf $(PRODUCT_OUT)/obj/SHARED_LIBRARIES/libmedia_jni_intermediates)
$(call add-clean-step, rm -rf $(PRODUCT_OUT)/obj/SHARED_LIBRARIES/libstagefright_omx_intermediates)
$(call add-clean-step, rm -rf $(PRODUCT_OUT)/system/build.prop)
$(call add-clean-step, rm -rf $(PRODUCT_OUT)/root/default.prop)
$(call add-clean-step, rm -rf $(PRODUCT_OUT)/recovery/root/default.prop)
$(call add-clean-step, rm -rf $(PRODUCT_OUT)/system/vendor)
$(call add-clean-step, rm -rf $(PRODUCT_OUT)/android-info.txt)
$(call add-clean-step, find $(PRODUCT_OUT) -name "*.apk" | xargs rm)
$(call add-clean-step, rm -rf $(PRODUCT_OUT)/obj/APPS/*)
$(call add-clean-step, rm -rf $(PRODUCT_OUT)/system/app/*)
$(call add-clean-step, rm -rf $(PRODUCT_OUT)/data/app/*)
$(call add-clean-step, rm -rf $(PRODUCT_OUT)/system/build.prop)
$(call add-clean-step, rm -rf $(PRODUCT_OUT)/obj/APPS/*)
$(call add-clean-step, rm -rf $(PRODUCT_OUT)/system/build.prop)
$(call add-clean-step, rm -rf $(PRODUCT_OUT)/obj/SHARED_LIBRARIES/*/LINKED)
$(call add-clean-step, rm -rf $(PRODUCT_OUT)/system/build.prop)
$(call add-clean-step, rm -rf $(PRODUCT_OUT)/obj/APPS/*)
$(call add-clean-step, rm -rf $(PRODUCT_OUT)/system/build.prop)
$(call add-clean-step, rm -rf $(PRODUCT_OUT)/system/app/*)
$(call add-clean-step, rm -rf $(PRODUCT_OUT)/obj/APPS/*)
$(call add-clean-step, rm -rf $(PRODUCT_OUT)/system/build.prop)
$(call add-clean-step, rm -rf $(PRODUCT_OUT)/system/app/*)
$(call add-clean-step, rm -rf $(PRODUCT_OUT)/obj/lib/*.so)
$(call add-clean-step, rm -rf $(PRODUCT_OUT)/system/lib/*.so)
$(call add-clean-step, rm -rf $(PRODUCT_OUT)/symbols/system/lib/*.so)
$(call add-clean-step, rm -rf $(HOST_OUT_EXECUTABLES)/iself)
$(call add-clean-step, rm -rf $(HOST_OUT_EXECUTABLES)/lsd)
$(call add-clean-step, rm -rf $(HOST_OUT_EXECUTABLES)/apriori)
$(call add-clean-step, rm -rf $(HOST_OUT_EXECUTABLES)/isprelinked)
$(call add-clean-step, rm -rf $(HOST_OUT_EXECUTABLES)/soslim)

$(call add-clean-step, rm -rf $(PRODUCT_OUT)/obj/lib/*.so)
$(call add-clean-step, rm -rf $(PRODUCT_OUT)/system/lib/*.so)
$(call add-clean-step, rm -rf $(PRODUCT_OUT)/symbols/system/lib/*.so)
$(call add-clean-step, rm -rf $(PRODUCT_OUT)/system/app/*)
$(call add-clean-step, rm -rf $(PRODUCT_OUT)/obj/APPS/*)
$(call add-clean-step, rm -rf $(PRODUCT_OUT)/system/build.prop)
$(call add-clean-step, rm -rf $(PRODUCT_OUT)/system/app/YouTube*)
$(call add-clean-step, rm -rf $(PRODUCT_OUT)/system/app/*)
$(call add-clean-step, rm -rf $(PRODUCT_OUT)/obj/APPS/*)
$(call add-clean-step, rm -rf $(PRODUCT_OUT)/system/build.prop)

$(call add-clean-step, rm -rf $(PRODUCT_OUT)/obj/SHARED_LIBRARIES/libstagefright_intermediates)
$(call add-clean-step, rm -rf $(PRODUCT_OUT)/obj/SHARED_LIBRARIES/libstagefright_omx_intermediates)
$(call add-clean-step, rm -rf $(PRODUCT_OUT)/obj/SHARED_LIBRARIES/librtp_jni_intermediates)

$(call add-clean-step, rm -rf $(PRODUCT_OUT)/android-info.txt)
$(call add-clean-step, rm -rf $(PRODUCT_OUT)/obj/APPS/*)
$(call add-clean-step, rm -rf $(PRODUCT_OUT)/system/app/*)
$(call add-clean-step, rm -rf $(PRODUCT_OUT)/data/app/*)
$(call add-clean-step, rm -rf $(PRODUCT_OUT)/system/build.prop)
$(call add-clean-step, rm -rf $(PRODUCT_OUT)/obj/JAVA_LIBRARIES/*)
$(call add-clean-step, rm -rf $(PRODUCT_OUT)/system/framework/*)
$(call add-clean-step, rm -rf $(PRODUCT_OUT)/system/build.prop)
$(call add-clean-step, rm -rf $(PRODUCT_OUT)/system/app/*)
$(call add-clean-step, rm -rf $(PRODUCT_OUT)/obj/APPS/*)
$(call add-clean-step, rm -rf $(PRODUCT_OUT)/system/build.prop)
$(call add-clean-step, rm -rf $(PRODUCT_OUT)/obj/SHARED_LIBRARIES/libbcinfo_intermediates)

# ICS MR2!!!!!!!!!!!!
$(call add-clean-step, rm -rf $(PRODUCT_OUT)/system/app/*)
$(call add-clean-step, rm -rf $(PRODUCT_OUT)/obj/APPS/*)
$(call add-clean-step, rm -rf $(PRODUCT_OUT)/system/build.prop)
$(call add-clean-step, rm -rf $(PRODUCT_OUT)/obj/SHARED_LIBRARIES/libbcinfo_intermediates)

# WAIT, I MEAN JELLY BEAN!!!!!!!!!!!!
$(call add-clean-step, rm -rf $(PRODUCT_OUT)/system/app/*)
$(call add-clean-step, rm -rf $(PRODUCT_OUT)/obj/APPS/*)
$(call add-clean-step, rm -rf $(PRODUCT_OUT)/system/build.prop)

# Changing where ro.carrier value is instantiated for system/build.prop
$(call add-clean-step, rm -rf $(PRODUCT_OUT)/system/build.prop)

$(call add-clean-step, rm -rf $(PRODUCT_OUT)/obj/APPS/*)
$(call add-clean-step, rm -rf $(PRODUCT_OUT)/system/app/*)
$(call add-clean-step, rm -rf $(PRODUCT_OUT)/data/app/*)
$(call add-clean-step, rm -rf $(PRODUCT_OUT)/system/build.prop)

# Now we switched to build against Mac OS X SDK 10.6
$(call add-clean-step, rm -rf $(OUT_DIR)/host/darwin-x86/obj)

$(call add-clean-step, rm -f $(OUT_DIR)/versions_checked.mk)
$(call add-clean-step, rm -rf $(PRODUCT_OUT)/system/app/*)
$(call add-clean-step, rm -rf $(PRODUCT_OUT)/obj/APPS/*)
$(call add-clean-step, rm -rf $(PRODUCT_OUT)/system/build.prop)

$(call add-clean-step, rm -rf $(PRODUCT_OUT)/obj/STATIC_LIBRARIES)
$(call add-clean-step, rm -rf $(PRODUCT_OUT)/obj/SHARED_LIBRARIES)
$(call add-clean-step, rm -rf $(PRODUCT_OUT)/obj/EXECUTABLES)
$(call add-clean-step, rm -rf $(PRODUCT_OUT)/obj/lib/*.o)

$(call add-clean-step, rm -rf $(PRODUCT_OUT)/obj/STATIC_LIBRARIES)
$(call add-clean-step, rm -rf $(PRODUCT_OUT)/obj/SHARED_LIBRARIES)
$(call add-clean-step, rm -rf $(PRODUCT_OUT)/obj/EXECUTABLES)
$(call add-clean-step, rm -rf $(PRODUCT_OUT)/obj/lib/*.o)

# JB MR2!!!!!!!  AND *NO*, THIS WILL NOT BE K-WHATEVER.
$(call add-clean-step, rm -rf $(PRODUCT_OUT)/system/build.prop)
$(call add-clean-step, rm -rf $(PRODUCT_OUT)/system/app/*)
$(call add-clean-step, rm -rf $(PRODUCT_OUT)/obj/APPS/*)

$(call add-clean-step, rm -rf $(PRODUCT_OUT)/system/build.prop)

# Start of "K" development!
$(call add-clean-step, rm -rf $(PRODUCT_OUT)/system/build.prop)
$(call add-clean-step, rm -rf $(PRODUCT_OUT)/system/app/*)
$(call add-clean-step, rm -rf $(PRODUCT_OUT)/obj/APPS/*)

# GCC 4.7
$(call add-clean-step, rm -rf $(PRODUCT_OUT)/obj/STATIC_LIBRARIES)
$(call add-clean-step, rm -rf $(PRODUCT_OUT)/obj/SHARED_LIBRARIES)
$(call add-clean-step, rm -rf $(PRODUCT_OUT)/obj/EXECUTABLES)
$(call add-clean-step, rm -rf $(PRODUCT_OUT)/obj/lib/*.o)

# Wait, back to some JB development!
$(call add-clean-step, rm -rf $(PRODUCT_OUT)/system/build.prop)
$(call add-clean-step, rm -rf $(PRODUCT_OUT)/system/app/*)
$(call add-clean-step, rm -rf $(PRODUCT_OUT)/obj/APPS/*)

# And on to KLP...
$(call add-clean-step, rm -rf $(PRODUCT_OUT)/system/build.prop)
$(call add-clean-step, rm -rf $(PRODUCT_OUT)/system/app/*)
$(call add-clean-step, rm -rf $(PRODUCT_OUT)/obj/APPS/*)

# KLP now based off API 18.
$(call add-clean-step, rm -rf $(PRODUCT_OUT)/system/build.prop)
$(call add-clean-step, rm -rf $(PRODUCT_OUT)/system/app/*)
$(call add-clean-step, rm -rf $(PRODUCT_OUT)/obj/APPS/*)

# Clean up around the /system/app -> /system/priv-app migration
$(call add-clean-step, rm -rf $(PRODUCT_OUT)/system/app/*)

# Clean up old location of generated Java files from aidl
$(call add-clean-step, rm -rf $(OUT_DIR)/target/common/obj/JAVA_LIBRARIES/framework_intermediates/src)

# Clean up ApplicationsProvider which is being removed.
$(call add-clean-step, rm -rf $(OUT_DIR)/target/common/obj/APPS/ApplicationsProvider_intermediates)
$(call add-clean-step, rm -rf $(PRODUCT_OUT)/system/priv-app/ApplicationsProvider.apk)

# Clean up Moto OMA DM client which isn't ready yet.
$(call add-clean-step, rm -rf $(OUT_DIR)/target/common/obj/JAVA_LIBRARIES/com.android.omadm.plugin.dev_intermediates)
$(call add-clean-step, rm -rf $(OUT_DIR)/target/common/obj/JAVA_LIBRARIES/com.android.omadm.plugin.diagmon_intermediates)
$(call add-clean-step, rm -rf $(OUT_DIR)/target/common/obj/JAVA_LIBRARIES/com.android.omadm.pluginhelper_intermediates)
$(call add-clean-step, rm -rf $(OUT_DIR)/target/common/obj/JAVA_LIBRARIES/com.android.omadm.plugin_intermediates)
$(call add-clean-step, rm -rf $(OUT_DIR)/target/common/obj/JAVA_LIBRARIES/com.android.omadm.service.api_intermediates)
$(call add-clean-step, rm -rf $(OUT_DIR)/target/common/obj/APPS/DMService_intermediates)
$(call add-clean-step, rm -rf $(OUT_DIR)/target/common/obj/APPS/SprintDM_intermediates)
$(call add-clean-step, rm -rf $(PRODUCT_OUT)/system/priv-app/DMService.apk)
$(call add-clean-step, rm -rf $(PRODUCT_OUT)/system/app/SprintDM.apk)
$(call add-clean-step, rm -rf $(PRODUCT_OUT)/system/etc/omadm)

# GCC 4.8
$(call add-clean-step, rm -rf $(PRODUCT_OUT)/obj/STATIC_LIBRARIES)
$(call add-clean-step, rm -rf $(PRODUCT_OUT)/obj/SHARED_LIBRARIES)
$(call add-clean-step, rm -rf $(PRODUCT_OUT)/obj/EXECUTABLES)
$(call add-clean-step, rm -rf $(PRODUCT_OUT)/obj/lib/*.o)

# KLP I mean KitKat now API 19.
$(call add-clean-step, rm -rf $(PRODUCT_OUT)/system/build.prop)
$(call add-clean-step, rm -rf $(PRODUCT_OUT)/system/app/*)
$(call add-clean-step, rm -rf $(PRODUCT_OUT)/obj/APPS/*)

# 4.4.1
$(call add-clean-step, rm -rf $(PRODUCT_OUT)/system/build.prop)

# 4.4.2
$(call add-clean-step, rm -rf $(PRODUCT_OUT)/system/build.prop)

# "L" and beyond.
# Make libart the default runtime
$(call add-clean-step, rm -rf $(PRODUCT_OUT)/system/build.prop)

# Rename persist.sys.dalvik.vm.lib to allow new default
$(call add-clean-step, rm -rf $(PRODUCT_OUT)/system/build.prop)

# KKWT development
$(call add-clean-step, rm -rf $(PRODUCT_OUT)/system/build.prop)
$(call add-clean-step, rm -rf $(PRODUCT_OUT)/system/app/*)
$(call add-clean-step, rm -rf $(PRODUCT_OUT)/obj/APPS/*)

# L development
$(call add-clean-step, rm -rf $(PRODUCT_OUT)/system/build.prop)
$(call add-clean-step, rm -rf $(PRODUCT_OUT)/system/app/*)
$(call add-clean-step, rm -rf $(PRODUCT_OUT)/obj/APPS/*)

# L development
$(call add-clean-step, rm -rf $(PRODUCT_OUT)/system/build.prop)
$(call add-clean-step, rm -rf $(PRODUCT_OUT)/system/app/*)
$(call add-clean-step, rm -rf $(PRODUCT_OUT)/obj/APPS/*)

# Add ro.product.cpu.abilist{32,64} to build.prop.
$(call add-clean-step, rm -rf $(PRODUCT_OUT)/system/build.prop)
$(call add-clean-step, rm -rf $(PRODUCT_OUT)/system/build.prop)

# Unset TARGET_PREFER_32_BIT_APPS for 64 bit targets.
$(call add-clean-step, rm -rf $(PRODUCT_OUT)/system/build.prop)

# Adding dalvik.vm.dex2oat-flags to eng builds
$(call add-clean-step, rm -rf $(PRODUCT_OUT)/system/build.prop)

# Unset TARGET_PREFER_32_BIT_APPS for 64 bit targets.
$(call add-clean-step, rm -rf $(PRODUCT_OUT)/system/build.prop)

# Switching the x86 emulator over to a 64 bit primary zygote.
$(call add-clean-step, rm -rf $(PRODUCT_OUT)/system/build.prop)
$(call add-clean-step, rm -rf $(PRODUCT_OUT)/root/default.prop)

# Rename persist.sys.dalvik.vm.lib.1 to allow new default
$(call add-clean-step, rm -rf $(PRODUCT_OUT)/system/build.prop)

# Switching PRODUCT_RUNTIMES default for some devices
$(call add-clean-step, rm -rf $(PRODUCT_OUT)/system/build.prop)

# Switching to 32-bit-by-default host multilib build
$(call add-clean-step, rm -rf $(HOST_OUT_INTERMEDIATES))

# KKWT has become API 20
$(call add-clean-step, rm -rf $(PRODUCT_OUT)/system/build.prop)
$(call add-clean-step, rm -rf $(PRODUCT_OUT)/system/app/*)
$(call add-clean-step, rm -rf $(PRODUCT_OUT)/obj/APPS/*)

# ims-common.jar added to BOOTCLASSPATH
$(call add-clean-step, rm -rf $(PRODUCT_OUT)/obj/ETC/init.environ.rc_intermediates)

# Change ro.zygote for core_64_bit.mk from zygote32_64 to zygote64_32
$(call add-clean-step, rm -rf $(PRODUCT_OUT)/root/default.prop)
$(call add-clean-step, rm -rf $(PRODUCT_OUT)/recovery/root/default.prop)

# Adding dalvik.vm.dex2oat-Xms, dalvik.vm.dex2oat-Xmx
# dalvik.vm.image-dex2oat-Xms, and dalvik.vm.image-dex2oat-Xmx
$(call add-clean-step, rm -rf $(PRODUCT_OUT)/root/default.prop)
$(call add-clean-step, rm -rf $(PRODUCT_OUT)/recovery/root/default.prop)

$(call add-clean-step, rm -rf $(PRODUCT_OUT)/system)

# Switch host builds to Clang by default
$(call add-clean-step, rm -rf $(OUT_DIR)/host)

# Adding dalvik.vm.dex2oat-filter
$(call add-clean-step, rm -rf $(PRODUCT_OUT)/system/build.prop)
$(call add-clean-step, rm -rf $(PRODUCT_OUT)/root/default.prop)
$(call add-clean-step, rm -rf $(PRODUCT_OUT)/recovery/root/default.prop)

# API 21?
$(call add-clean-step, rm -rf $(PRODUCT_OUT)/system/build.prop)
$(call add-clean-step, rm -rf $(PRODUCT_OUT)/system/app/*)
$(call add-clean-step, rm -rf $(PRODUCT_OUT)/obj/APPS/*)

# API 21!
$(call add-clean-step, rm -rf $(PRODUCT_OUT)/system/build.prop)
$(call add-clean-step, rm -rf $(PRODUCT_OUT)/system/app/*)
$(call add-clean-step, rm -rf $(PRODUCT_OUT)/obj/APPS/*)

# API 22!
$(call add-clean-step, rm -rf $(PRODUCT_OUT)/system/build.prop)
$(call add-clean-step, rm -rf $(PRODUCT_OUT)/system/app/*)
$(call add-clean-step, rm -rf $(PRODUCT_OUT)/obj/APPS/*)

# Move to libc++ as the default STL.
$(call add-clean-step, rm -rf $(OUT_DIR))

# dex2oat instruction-set changes
$(call add-clean-step, rm -rf $(PRODUCT_OUT)/system/build.prop)
$(call add-clean-step, rm -rf $(PRODUCT_OUT)/root/default.prop)
$(call add-clean-step, rm -rf $(PRODUCT_OUT)/recovery/root/default.prop)

# Make GNU++11 the default standard version. This requires a cleanspec because
# char16_t/char32_t will be real types now instead of typedefs, which means
# an ABI change since the names will mangle differently.
$(call add-clean-step, rm -rf $(OUT_DIR))

# 5.1!
$(call add-clean-step, rm -rf $(PRODUCT_OUT)/system/build.prop)
$(call add-clean-step, rm -rf $(PRODUCT_OUT)/system/app/*)
$(call add-clean-step, rm -rf $(PRODUCT_OUT)/obj/APPS/*)

# Remove ro.product.locale.language/country and add ro.product.locale
# instead.
$(call add-clean-step, rm -rf $(PRODUCT_OUT)/system/build.prop)

# On to MNC
$(call add-clean-step, rm -rf $(PRODUCT_OUT)/system/build.prop)
$(call add-clean-step, rm -rf $(PRODUCT_OUT)/system/app/*)
$(call add-clean-step, rm -rf $(PRODUCT_OUT)/obj/APPS/*)

# Adding dalvik.vm.usejit
$(call add-clean-step, rm -rf $(PRODUCT_OUT)/system/build.prop)
$(call add-clean-step, rm -rf $(PRODUCT_OUT)/root/default.prop)
$(call add-clean-step, rm -rf $(PRODUCT_OUT)/recovery/root/default.prop)

# Rename dalvik.vm.usejit to debug.dalvik.vm.usejit
$(call add-clean-step, rm -rf $(PRODUCT_OUT)/system/build.prop)
$(call add-clean-step, rm -rf $(PRODUCT_OUT)/root/default.prop)
$(call add-clean-step, rm -rf $(PRODUCT_OUT)/recovery/root/default.prop)

# Revert rename dalvik.vm.usejit to debug.dalvik.vm.usejit
$(call add-clean-step, rm -rf $(PRODUCT_OUT)/system/build.prop)
$(call add-clean-step, rm -rf $(PRODUCT_OUT)/root/default.prop)
$(call add-clean-step, rm -rf $(PRODUCT_OUT)/recovery/root/default.prop)

# Change from interpret-only to verify-at-runtime.
$(call add-clean-step, rm -rf $(PRODUCT_OUT)/system/build.prop)
$(call add-clean-step, rm -rf $(PRODUCT_OUT)/root/default.prop)
$(call add-clean-step, rm -rf $(PRODUCT_OUT)/recovery/root/default.prop)

# New York, New York!
$(call add-clean-step, rm -rf $(PRODUCT_OUT)/system/build.prop)
$(call add-clean-step, rm -rf $(PRODUCT_OUT)/system/app/*)
$(call add-clean-step, rm -rf $(PRODUCT_OUT)/obj/APPS/*)

# 23 is becoming alive!!!
$(call add-clean-step, rm -rf $(PRODUCT_OUT)/system/build.prop)
$(call add-clean-step, rm -rf $(PRODUCT_OUT)/system/app/*)
$(call add-clean-step, rm -rf $(PRODUCT_OUT)/obj/APPS/*)

$(call add-clean-step, rm -rf $(PRODUCT_OUT)/system/build.prop)

# Change PLATFORM_VERSION from NYC to N
$(call add-clean-step, rm -rf $(PRODUCT_OUT)/system/build.prop)
$(call add-clean-step, rm -rf $(PRODUCT_OUT)/system/app/*)
$(call add-clean-step, rm -rf $(PRODUCT_OUT)/obj/APPS/*)

# $(PRODUCT_OUT)/recovery/root/sdcard goes from symlink to folder.
$(call add-clean-step, rm -rf $(PRODUCT_OUT)/recovery/root/sdcard)

# Add BOARD_USES_SYSTEM_OTHER_ODEX
$(call add-clean-step, rm -rf $(PRODUCT_OUT)/system/app/*)
$(call add-clean-step, rm -rf $(PRODUCT_OUT)/system/priv-app/*)

$(call add-clean-step, rm -rf $(TARGET_OUT_COMMON_INTERMEDIATES)/APPS/previous_overlays.txt)
$(call add-clean-step, rm -rf $(TARGET_OUT_COMMON_INTERMEDIATES)/APPS/current_packages.txt)

$(call add-clean-step, rm -rf $(HOST_OUT_INTERMEDIATES)/include)

$(call add-clean-step, rm -rf $(HOST_OUT_COMMON_INTERMEDIATES)/APPS/*_intermediates/src)
$(call add-clean-step, rm -rf $(HOST_OUT_COMMON_INTERMEDIATES)/JAVA_LIBRARIES/*_intermediates/src)
$(call add-clean-step, rm -rf $(TARGET_OUT_COMMON_INTERMEDIATES)/APPS/*_intermediates/src)
$(call add-clean-step, rm -rf $(TARGET_OUT_COMMON_INTERMEDIATES)/JAVA_LIBRARIES/*_intermediates/src)
$(call add-clean-step, rm -rf $(TARGET_OUT_COMMON_INTERMEDIATES)/previous_gen_java_config.mk)
$(call add-clean-step, rm -rf $(TARGET_OUT_COMMON_INTERMEDIATES)/current_gen_java_config.mk)

$(call add-clean-step, rm -rf $(TARGET_OUT_COMMON_INTERMEDIATES)/JAVA_LIBRARIES/*/package-res.apk)
$(call add-clean-step, rm -rf $(TARGET_OUT_INTERMEDIATES)/APPS/*/package-res.apk)
$(call add-clean-step, rm -rf $(TARGET_OUT_COMMON_INTERMEDIATES)/APPS/*_intermediates/src)
$(call add-clean-step, rm -rf $(TARGET_OUT_COMMON_INTERMEDIATES)/JAVA_LIBRARIES/*_intermediates/src)

$(call add-clean-step, rm -rf $(HOST_OUT_TESTCASES))
$(call add-clean-step, rm -rf $(TARGET_OUT_TESTCASES))

$(call add-clean-step, rm -rf $(TARGET_OUT_ETC)/init)

# Libraries are moved from {system|vendor}/lib to ./lib/framework, ./lib/vndk, etc.
$(call add-clean-step, rm -rf $(PRODUCT_OUT)/system/lib*)
$(call add-clean-step, rm -rf $(PRODUCT_OUT)/vendor/lib*)
$(call add-clean-step, rm -rf $(PRODUCT_OUT)/system/vendor/lib*)

# Revert that move
$(call add-clean-step, rm -rf $(PRODUCT_OUT)/system/lib*)
$(call add-clean-step, rm -rf $(PRODUCT_OUT)/vendor/lib*)
$(call add-clean-step, rm -rf $(PRODUCT_OUT)/system/vendor/lib*)

# Sanitized libraries now live in a different location.
$(call add-clean-step, rm -rf $(PRODUCT_OUT)/data/lib*)
$(call add-clean-step, rm -rf $(PRODUCT_OUT)/data/vendor/lib*)

# Soong module variant change, remove obsolete intermediates
$(call add-clean-step, rm -rf $(OUT_DIR)/soong/.intermediates)

# Version checking moving to Soong
$(call add-clean-step, rm -rf $(OUT_DIR)/versions_checked.mk)

# Vendor tests were being installed into /vendor/bin accidentally
$(call add-clean-step, rm -rf $(PRODUCT_OUT)/system/vendor/nativetest*)
$(call add-clean-step, rm -rf $(PRODUCT_OUT)/vendor/nativetest*)

# Jack is no longer the default compiler, remove the intermediates
$(call add-clean-step, rm -rf $(OUT_DIR)/target/common/obj/*/*/classes*.jack)
$(call add-clean-step, rm -rf $(OUT_DIR)/target/common/obj/*/*/jack*)

# Move adbd from $(PRODUCT_OUT)/root/sbin to $(PRODUCT_OUT)/system/bin
$(call add-clean-step, rm -rf $(PRODUCT_OUT)/root/sbin/adbd)
$(call add-clean-step, rm -rf $(PRODUCT_OUT)/symbols/sbin/adbd)

# Soong linux -> linux_glibc rename
$(call add-clean-step, find $(SOONG_OUT_DIR)/.intermediates -name 'linux_x86*' | xargs rm -rf)
$(call add-clean-step, find $(SOONG_OUT_DIR)/.intermediates -name 'linux_common*' | xargs rm -rf)

# Remove old aidl/logtags files that may be in the generated source directory
$(call add-clean-step, rm -rf $(OUT_DIR)/target/common/obj/*/*_intermediates/src)
$(call add-clean-step, rm -f $(OUT_DIR)/target/common/obj/*/*_intermediates/java-source-list)
$(call add-clean-step, rm -rf $(OUT_DIR)/host/common/obj/*/*_intermediates/src)
$(call add-clean-step, rm -f $(OUT_DIR)/host/common/obj/*/*_intermediates/java-source-list)

$(call add-clean-step, rm -rf $(PRODUCT_OUT)/obj/APPS/*/flat-res)

# Remove old VNDK directories without version
$(call add-clean-step, rm -rf $(PRODUCT_OUT)/system/lib/vndk)
$(call add-clean-step, rm -rf $(PRODUCT_OUT)/system/lib/vndk-sp)
$(call add-clean-step, rm -rf $(PRODUCT_OUT)/system/lib64/vndk)
$(call add-clean-step, rm -rf $(PRODUCT_OUT)/system/lib64/vndk-sp)

# Remove old dex output directories
$(call add-clean-step, rm -rf $(TARGET_OUT_COMMON_INTERMEDIATES)/*/*_intermediates/with-local/)
$(call add-clean-step, rm -rf $(TARGET_OUT_COMMON_INTERMEDIATES)/*/*_intermediates/no-local/)
$(call add-clean-step, rm -rf $(HOST_OUT_COMMON_INTERMEDIATES)/*/*_intermediates/with-local/)
$(call add-clean-step, rm -rf $(HOST_OUT_COMMON_INTERMEDIATES)/*/*_intermediates/no-local/)

# Remove legacy VINTF metadata files
$(call add-clean-step, rm -rf $(PRODUCT_OUT)/system/manifest.xml)
$(call add-clean-step, rm -rf $(PRODUCT_OUT)/system/vendor/manifest.xml)
$(call add-clean-step, rm -rf $(PRODUCT_OUT)/vendor/manifest.xml)
$(call add-clean-step, rm -rf $(PRODUCT_OUT)/system/vendor/compatibility_matrix.xml)
$(call add-clean-step, rm -rf $(PRODUCT_OUT)/vendor/compatibility_matrix.xml)

# Remove DisplayCutoutEmulation overlays
$(call add-clean-step, rm -rf $(PRODUCT_OUT)/vendor/overlay/DisplayCutoutEmulationWide)
$(call add-clean-step, rm -rf $(PRODUCT_OUT)/vendor/overlay/DisplayCutoutEmulationNarrow)

# Remove obsolete intermedates src files
$(call add-clean-step, rm -rf $(TARGET_OUT_COMMON_INTERMEDIATES)/*/*_intermediates/src/RenderScript.stamp*)
$(call add-clean-step, rm -rf $(TARGET_OUT_COMMON_INTERMEDIATES)/APPS/*_intermediates/src)
$(call add-clean-step, rm -rf $(TARGET_OUT_COMMON_INTERMEDIATES)/JAVA_LIBRARIES/*_intermediates/src)
$(call add-clean-step, rm -rf $(TARGET_OUT_COMMON_INTERMEDIATES)/APPS/*_intermediates/java-source-list)
$(call add-clean-step, rm -rf $(TARGET_OUT_COMMON_INTERMEDIATES)/JAVA_LIBRARIES/*_intermediates/java-source-list)
$(call add-clean-step, rm -rf $(OUT_DOCS)/*-timestamp)

$(call add-clean-step, rm -rf $(TARGET_COMMON_OUT_ROOT)/obj_asan/APPS/*_intermediates/src)
$(call add-clean-step, rm -rf $(TARGET_COMMON_OUT_ROOT)/obj_asan/JAVA_LIBRARIES/*_intermediates/src)
$(call add-clean-step, rm -rf $(TARGET_COMMON_OUT_ROOT)/obj_asan/APPS/*_intermediates/java-source-list)
$(call add-clean-step, rm -rf $(TARGET_COMMON_OUT_ROOT)/obj_asan/JAVA_LIBRARIES/*_intermediates/java-source-list)

# Remove stale init.noenforce.rc
$(call add-clean-step, rm -rf $(PRODUCT_OUT)/system/etc/init/gsi/init.noenforce.rc)

# Clean up Launcher3 which has been replaced with Launcher3QuickStep
$(call add-clean-step, rm -rf $(PRODUCT_OUT)/system/app/Launcher3)
$(call add-clean-step, rm -rf $(PRODUCT_OUT)/system/priv-app/Launcher3)
$(call add-clean-step, rm -rf $(OUT_DIR)/target/common/obj/APPS/Launcher3_intermediates)

# Remove old merged AndroidManifest.xml location
$(call add-clean-step, rm -rf $(TARGET_OUT_COMMON_INTERMEDIATES)/APPS/*_intermediates/AndroidManifest.xml)

$(call add-clean-step, find $(PRODUCT_OUT) -type f -name "vr_hwc*" -print0 | xargs -0 rm -f)

$(call add-clean-step, rm -rf $(SOONG_OUT_DIR)/.intermediates/system/vold)

# Remove product-services related files / images
$(call add-clean-step, find $(PRODUCT_OUT) -type f -name "*product-services*" -print0 | xargs -0 rm -rf)
$(call add-clean-step, find $(PRODUCT_OUT) -type d -name "*product-services*" -print0 | xargs -0 rm -rf)
$(call add-clean-step, find $(PRODUCT_OUT) -type l -name "*product-services*" -print0 | xargs -0 rm -rf)

# Remove obsolete recovery etc files
$(call add-clean-step, rm -rf $(TARGET_RECOVERY_ROOT_OUT)/etc)

# Remove *_OUT_INTERMEDIATE_LIBRARIES
$(call add-clean-step, rm -rf $(addsuffix /lib,\
  $(HOST_OUT_INTERMEDIATES) $(2ND_HOST_OUT_INTERMEDIATES) \
  $(HOST_CROSS_OUT_INTERMEDIATES) $(2ND_HOST_CROSS_OUT_INTERMEDIATES) \
  $(TARGET_OUT_INTERMEDIATES) $(2ND_TARGET_OUT_INTERMEDIATES)))

# Remove strip.sh intermediates to save space
$(call add-clean-step, find $(OUT_DIR) \( -name "*.so.debug" -o -name "*.so.dynsyms" -o -name "*.so.funcsyms" -o -name "*.so.keep_symbols" -o -name "*.so.mini_debuginfo.xz" \) -print0 | xargs -0 rm -f)

# Clean up old ninja files
$(call add-clean-step, rm -f $(OUT_DIR)/build-*-dist*.ninja)

$(call add-clean-step, rm -f $(HOST_OUT)/*ts/host-libprotobuf-java-*.jar)

$(call add-clean-step, find $(OUT_DIR)/target/product/mainline_arm64/system -type f -name "*.*dex" -print0 | xargs -0 rm -f)

<<<<<<< HEAD
=======
# Clean up aidegen
$(call add-clean-step, rm -f $(HOST_OUT)/bin/aidegen)

# Remove perfprofd
$(call add-clean-step, rm -rf $(PRODUCT_OUT)/system/bin/perfprofd)

# Remove incorrectly created directories in the source tree
$(call add-clean-step, find system/app system/priv-app system/framework system_other -depth -type d -print0 | xargs -0 rmdir)
$(call add-clean-step, rm -f .d)

# Remove obsolete apps
$(call add-clean-step, rm -rf $(PRODUCT_OUT)/system/app/*)

>>>>>>> 83da2a07
# ************************************************
# NEWER CLEAN STEPS MUST BE AT THE END OF THE LIST
# ************************************************<|MERGE_RESOLUTION|>--- conflicted
+++ resolved
@@ -519,8 +519,6 @@
 
 $(call add-clean-step, find $(OUT_DIR)/target/product/mainline_arm64/system -type f -name "*.*dex" -print0 | xargs -0 rm -f)
 
-<<<<<<< HEAD
-=======
 # Clean up aidegen
 $(call add-clean-step, rm -f $(HOST_OUT)/bin/aidegen)
 
@@ -534,7 +532,6 @@
 # Remove obsolete apps
 $(call add-clean-step, rm -rf $(PRODUCT_OUT)/system/app/*)
 
->>>>>>> 83da2a07
 # ************************************************
 # NEWER CLEAN STEPS MUST BE AT THE END OF THE LIST
 # ************************************************