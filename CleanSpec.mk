--- conflicted
+++ resolved
@@ -282,12 +282,11 @@
 $(call add-clean-step, rm -rf $(PRODUCT_OUT)/root/default.prop)
 $(call add-clean-step, rm -rf $(PRODUCT_OUT)/recovery/root/default.prop)
 
-<<<<<<< HEAD
 $(call add-clean-step, rm -rf $(PRODUCT_OUT)/system)
-=======
+
 # Switch host builds to Clang by default
 $(call add-clean-step, rm -rf $(OUT_DIR)/host)
->>>>>>> 2812b27c
+
 # ************************************************
 # NEWER CLEAN STEPS MUST BE AT THE END OF THE LIST
 # ************************************************