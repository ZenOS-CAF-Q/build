# Build System Changes for Android.mk Writers

<<<<<<< HEAD
=======
## `USER` deprecation  {#USER}

`USER` will soon be `nobody` in many cases due to the addition of a sandbox
around the Android build. Most of the time you shouldn't need to know the
identity of the user running the build, but if you do, it's available in the
make variable `BUILD_USERNAME` for now.

Similarly, the `hostname` tool will also be returning a more consistent value
of `android-build`. The real value is available as `BUILD_HOSTNAME`.

>>>>>>> 724451f8
## `BUILD_NUMBER` removal from Android.mk  {#BUILD_NUMBER}

`BUILD_NUMBER` should not be used directly in Android.mk files, as it would
trigger them to be re-read every time the `BUILD_NUMBER` changes (which it does
on every build server build). If possible, just remove the use so that your
builds are more reproducible. If you do need it, use `BUILD_NUMBER_FROM_FILE`:

``` make
$(LOCAL_BUILT_MODULE):
	mytool --build_number $(BUILD_NUMBER_FROM_FILE) -o $@
```

That will expand out to a subshell that will read the current `BUILD_NUMBER`
whenever it's run. It will not re-run your command if the build number has
changed, so incremental builds will have the build number from the last time
the particular output was rebuilt.

## `DIST_DIR`, `dist_goal`, and `dist-for-goals`  {#dist}

`DIST_DIR` and `dist_goal` are no longer available when reading Android.mk
files (or other build tasks). Always use `dist-for-goals` instead, which takes
a PHONY goal, and a list of files to copy to `$DIST_DIR`. Whenever `dist` is
specified, and the goal would be built (either explicitly on the command line,
or as a dependency of something on the command line), that file will be copied
into `$DIST_DIR`. For example,

``` make
$(call dist-for-goals,foo,bar/baz)
```

will copy `bar/baz` into `$DIST_DIR/baz` when `m foo dist` is run.

#### Renames during copy

Instead of specifying just a file, a destination name can be specified,
including subdirectories:

``` make
$(call dist-for-goals,foo,bar/baz:logs/foo.log)
```

will copy `bar/baz` into `$DIST_DIR/logs/foo.log` when `m foo dist` is run.

## `.PHONY` rule enforcement  {#phony_targets}

There are several new warnings/errors meant to ensure the proper use of
`.PHONY` targets in order to improve the speed and reliability of incremental
builds.

`.PHONY`-marked targets are often used as shortcuts to provide "friendly" names
for real files to be built, but any target marked with `.PHONY` is also always
considered dirty, needing to be rebuilt every build. This isn't a problem for
aliases or one-off user-requested operations, but if real builds steps depend
on a `.PHONY` target, it can get quite expensive for what should be a tiny
build.

``` make
...mk:42: warning: PHONY target "out/.../foo" looks like a real file (contains a "/")
```

Between this warning and the next, we're requiring that `.PHONY` targets do not
have "/" in them, and real file targets do have a "/". This makes it more
obvious when reading makefiles what is happening, and will help the build
system differentiate these in the future too.

``` make
...mk:42: warning: writing to readonly directory: "kernel-modules"
```

This warning will show up for one of two reasons:

1. The target isn't intended to be a real file, and should be marked with
   `.PHONY`. This would be the case for this example.
2. The target is a real file, but it's outside the output directories. All
   outputs from the build system should be within the output directory,
   otherwise `m clean` is unable to clean the build, and future builds may not
   work properly.

``` make
...mk:42: warning: real file "out/.../foo" depends on PHONY target "buildbins"
```

If the first target isn't intended to be a real file, then it should be marked
with `.PHONY`, which will satisfy this warning. This isn't the case for this
example, as we require `.PHONY` targets not to have '/' in them.

If the second (PHONY) target is a real file, it may unnecessarily be marked
with `.PHONY`.

### `.PHONY` and calling other build systems

One common pattern (mostly outside AOSP) that we've seen hit these warning is
when building with external build systems (firmware, bootloader, kernel, etc).
Those are often marked as `.PHONY` because the Android build system doesn't
have enough dependencies to know when to run the other build system again
during an incremental build.

We recommend to build these outside of Android, and deliver prebuilts into the
Android tree instead of decreasing the speed and reliability of the incremental
Android build.

In cases where that's not desired, to preserve the speed of Android
incrementals, over-specifying dependencies is likely a better option than
marking it with `.PHONY`:

``` make
out/target/.../zImage: $(sort $(shell find -L $(KERNEL_SRCDIR)))
	...
```

For reliability, many of these other build systems do not guarantee the same
level of incremental build assurances as the Android Build is attempting to do
-- without custom checks, Make doesn't rebuild objects when CFLAGS change, etc.
In order to fix this, our recommendation is to do clean builds for each of
these external build systems every time anything they rely on changes. For
relatively smaller builds (like the kernel), this may be reasonable as long as
you're not trying to actively debug the kernel.

## `export` and `unexport` deprecation  {#export_keyword}

The `export` and `unexport` keywords have been deprecated, and will throw
warnings or errors depending on where they are used.

Early in the make system, during product configuration and BoardConfig.mk
reading: these will throw a warnings, and will be an error in the future.
Device specific configuration should not be able to affect common core build
steps -- we're looking at triggering build steps to be invalidated if the set
of environment variables they can access changes. If device specific
configuration is allowed to change those, switching devices with the same
output directory could become significantly more expensive than it already can
be.

Later, during Android.mk files, and later tasks: these will throw errors, since
it is increasingly likely that they are being used incorrectly, attempting to
change the environment for a single build step, and instead setting it for
hundreds of thousands.

It is not recommended to just move the environment variable setting outside of
the build (in vendorsetup.sh, or some other configuration script or wrapper).
We expect to limit the environment variables that the build respects in the
future, others will be cleared. (There will be methods to get custom variables
into the build, just not to every build step)

Instead, write the export commands into the rule command lines themselves:

``` make
$(intermediates)/generated_output.img:
	rm -rf $@
	export MY_ENV_A="$(MY_A)"; make ...
```

If you want to set many environment variables, and/or use them many times,
write them out to a script and source the script:

``` make
envsh := $(intermediates)/env.sh
$(envsh):
	rm -rf $@
	echo 'export MY_ENV_A="$(MY_A)"' >$@
	echo 'export MY_ENV_B="$(MY_B)"' >>$@

$(intermediates)/generated_output.img: PRIVATE_ENV := $(envsh)
$(intermediates)/generated_output.img: $(envsh) a/b/c/package.sh
	rm -rf $@
	source $(PRIVATE_ENV); make ...
	source $(PRIVATE_ENV); a/b/c/package.sh ...
```

## Implicit make rules are obsolete {#implicit_rules}

Implicit rules look something like the following:

``` make
$(TARGET_OUT_SHARED_LIBRARIES)/%_vendor.so: $(TARGET_OUT_SHARED_LIBRARIES)/%.so
	...

%.o : %.foo
	...
```

These can have wide ranging effects across unrelated modules, so they're now obsolete. Instead, use static pattern rules, which are similar, but explicitly match the specified outputs:

``` make
libs := $(foreach lib,libfoo libbar,$(TARGET_OUT_SHARED_LIBRARIES)/$(lib)_vendor.so)
$(libs): %_vendor.so: %.so
	...

files := $(wildcard $(LOCAL_PATH)/*.foo)
gen := $(patsubst $(LOCAL_PATH)/%.foo,$(intermediates)/%.o,$(files))
$(gen): %.o : %.foo
	...
```

## Removing '/' from Valid Module Names {#name_slash}

The build system uses module names in path names in many places. Having an
extra '/' or '../' being inserted can cause problems -- and not just build
breaks, but stranger invalid behavior.

In every case we've seen, the fix is relatively simple: move the directory into
`LOCAL_MODULE_RELATIVE_PATH` (or `LOCAL_MODULE_PATH` if you're still using it).
If this causes multiple modules to be named the same, use unique module names
and `LOCAL_MODULE_STEM` to change the installed file name:

``` make
include $(CLEAR_VARS)
LOCAL_MODULE := ver1/code.bin
LOCAL_MODULE_PATH := $(TARGET_OUT_ETC)/firmware
...
include $(BUILD_PREBUILT)

include $(CLEAR_VARS)
LOCAL_MODULE := ver2/code.bin
LOCAL_MODULE_PATH := $(TARGET_OUT_ETC)/firmware
...
include $(BUILD_PREBUILT)
```

Can be rewritten as:

```
include $(CLEAR_VARS)
LOCAL_MODULE := ver1_code.bin
LOCAL_MODULE_STEM := code.bin
LOCAL_MODULE_PATH := $(TARGET_OUT_VENDOR)/firmware/ver1
...
include $(BUILD_PREBUILT)

include $(CLEAR_VARS)
LOCAL_MODULE := ver2_code.bin
LOCAL_MODULE_STEM := code.bin
LOCAL_MODULE_PATH := $(TARGET_OUT_VENDOR)/firmware/ver2
...
include $(BUILD_PREBUILT)
```

You just need to make sure that any other references (`PRODUCT_PACKAGES`,
`LOCAL_REQUIRED_MODULES`, etc) are converted to the new names.

## Valid Module Names {#name}

We've adopted lexical requirements very similar to [Bazel's
requirements](https://docs.bazel.build/versions/master/build-ref.html#name) for
target names. Valid characters are `a-z`, `A-Z`, `0-9`, and the special
characters `_.+-=,@~`. This currently applies to `LOCAL_PACKAGE_NAME`,
`LOCAL_MODULE`, and `LOCAL_MODULE_SUFFIX`, and `LOCAL_MODULE_STEM*`.

Many other characters already caused problems if you used them, so we don't
expect this to have a large effect.

## PATH Tools {#PATH_Tools}

The build has started restricting the external host tools usable inside the
build. This will help ensure that build results are reproducible across
different machines, and catch mistakes before they become larger issues.

To start with, this includes replacing the $PATH with our own directory of
tools, mirroring that of the host PATH.  The only difference so far is the
removal of the host GCC tools. Anything that is not explicitly in the
configuration as allowed will continue functioning, but will generate a log
message. This is expected to become more restrictive over time.

The configuration is located in build/soong/ui/build/paths/config.go, and
contains all the common tools in use in many builds. Anything not in that list
will currently print a warning in the `$OUT_DIR/soong.log` file, including the
command and arguments used, and the process tree in order to help locate the
usage.

In order to fix any issues brought up by these checks, the best way to fix them
is to use tools checked into the tree -- either as prebuilts, or building them
as host tools during the build.

As a temporary measure, you can set `TEMPORARY_DISABLE_PATH_RESTRICTIONS=true`
in your environment to temporarily turn off the error checks and allow any tool
to be used (with logging). Beware that GCC didn't work well with the interposer
used for logging, so this may not help in all cases.

## Deprecating / obsoleting envsetup.sh variables in Makefiles

It is not required to source envsetup.sh before running a build. Many scripts,
including a majority of our automated build systems, do not do so. Make will
transparently make every environment variable available as a make variable.
This means that relying on environment variables only set up in envsetup.sh will
produce different output for local users and scripted users.

Many of these variables also include absolute path names, which we'd like to
keep out of the generated files, so that you don't need to do a full rebuild if
you move the source tree.

To fix this, we're marking the variables that are set in envsetup.sh as
deprecated in the makefiles. This will trigger a warning every time one is read
(or written) inside Kati. Once all the warnings have been removed for a
particular variable, we'll switch it to obsolete, and any references will become
errors.

### envsetup.sh variables with make equivalents

| instead of                                                   | use                  |
|--------------------------------------------------------------|----------------------|
| OUT {#OUT}                                                   | OUT_DIR              |
| ANDROID_HOST_OUT {#ANDROID_HOST_OUT}                         | HOST_OUT             |
| ANDROID_PRODUCT_OUT {#ANDROID_PRODUCT_OUT}                   | PRODUCT_OUT          |
| ANDROID_HOST_OUT_TESTCASES {#ANDROID_HOST_OUT_TESTCASES}     | HOST_OUT_TESTCASES   |
| ANDROID_TARGET_OUT_TESTCASES {#ANDROID_TARGET_OUT_TESTCASES} | TARGET_OUT_TESTCASES |

All of the make variables may be relative paths from the current directory, or
absolute paths if the output directory was specified as an absolute path. If you
need an absolute variable, convert it to absolute during a rule, so that it's
not expanded into the generated ninja file:

``` make
$(PRODUCT_OUT)/gen.img: my/src/path/gen.sh
	export PRODUCT_OUT=$$(cd $(PRODUCT_OUT); pwd); cd my/src/path; ./gen.sh -o $${PRODUCT_OUT}/gen.img
```

### ANDROID_BUILD_TOP  {#ANDROID_BUILD_TOP}

In Android.mk files, you can always assume that the current directory is the
root of the source tree, so this can just be replaced with '.' (which is what
$TOP is hardcoded to), or removed entirely. If you need an absolute path, see
the instructions above.

### Stop using PATH directly  {#PATH}

This isn't only set by envsetup.sh, but it is modified by it. Due to that it's
rather easy for this to change between different shells, and it's not ideal to
reread the makefiles every time this changes.

In most cases, you shouldn't need to touch PATH at all. When you need to have a
rule reference a particular binary that's part of the source tree or outputs,
it's preferrable to just use the path to the file itself (since you should
already be adding that as a dependency).

Depending on the rule, passing the file path itself may not be feasible due to
layers of unchangable scripts/binaries. In that case, be sure to add the
dependency, but modify the PATH within the rule itself:

``` make
$(TARGET): myscript my/path/binary
	PATH=my/path:$$PATH myscript -o $@
```

### Stop using PYTHONPATH directly  {#PYTHONPATH}

Like PATH, this isn't only set by envsetup.sh, but it is modified by it. Due to
that it's rather easy for this to change between different shells, and it's not
ideal to reread the makefiles every time.

The best solution here is to start switching to Soong's python building support,
which packages the python interpreter, libraries, and script all into one file
that no longer needs PYTHONPATH. See fontchain_lint for examples of this:

* [external/fonttools/Lib/fontTools/Android.bp] for python_library_host
* [frameworks/base/Android.bp] for python_binary_host
* [frameworks/base/data/fonts/Android.mk] to execute the python binary

If you still need to use PYTHONPATH, do so within the rule itself, just like
path:

``` make
$(TARGET): myscript.py $(sort $(shell find my/python/lib -name '*.py'))
	PYTHONPATH=my/python/lib:$$PYTHONPATH myscript.py -o $@
```
### Stop using PRODUCT_COMPATIBILITY_MATRIX_LEVEL_OVERRIDE directly {#PRODUCT_COMPATIBILITY_MATRIX_LEVEL_OVERRIDE}

Specify Framework Compatibility Matrix Version in device manifest by adding a `target-level`
attribute to the root element `<manifest>`. If `PRODUCT_COMPATIBILITY_MATRIX_LEVEL_OVERRIDE`
is 26 or 27, you can add `"target-level"="1"` to your device manifest instead.

### Stop using USE_CLANG_PLATFORM_BUILD {#USE_CLANG_PLATFORM_BUILD}

Clang is the default and only supported Android compiler, so there is no reason
for this option to exist.

### Other envsetup.sh variables  {#other_envsetup_variables}

* ANDROID_TOOLCHAIN
* ANDROID_TOOLCHAIN_2ND_ARCH
* ANDROID_DEV_SCRIPTS
* ANDROID_EMULATOR_PREBUILTS
* ANDROID_PRE_BUILD_PATHS

These are all exported from envsetup.sh, but don't have clear equivalents within
the makefile system. If you need one of them, you'll have to set up your own
version.


[build/soong/Changes.md]: https://android.googlesource.com/platform/build/soong/+/master/Changes.md
[external/fonttools/Lib/fontTools/Android.bp]: https://android.googlesource.com/platform/external/fonttools/+/master/Lib/fontTools/Android.bp
[frameworks/base/Android.bp]: https://android.googlesource.com/platform/frameworks/base/+/master/Android.bp
[frameworks/base/data/fonts/Android.mk]: https://android.googlesource.com/platform/frameworks/base/+/master/data/fonts/Android.mk<|MERGE_RESOLUTION|>--- conflicted
+++ resolved
@@ -1,7 +1,5 @@
 # Build System Changes for Android.mk Writers
 
-<<<<<<< HEAD
-=======
 ## `USER` deprecation  {#USER}
 
 `USER` will soon be `nobody` in many cases due to the addition of a sandbox
@@ -12,7 +10,6 @@
 Similarly, the `hostname` tool will also be returning a more consistent value
 of `android-build`. The real value is available as `BUILD_HOSTNAME`.
 
->>>>>>> 724451f8
 ## `BUILD_NUMBER` removal from Android.mk  {#BUILD_NUMBER}
 
 `BUILD_NUMBER` should not be used directly in Android.mk files, as it would
