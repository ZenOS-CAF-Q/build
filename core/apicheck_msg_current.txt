
******************************
You have tried to change the API from what has been previously approved.

To make these errors go away, you have two choices:
   1) You can add "@hide" javadoc comments to the methods, etc. listed in the
      errors above.

   2) You can update current.xml by executing the following command:
<<<<<<< HEAD

         make update-api

      To check in the revised current.xml, you will need approval from the android API council.
=======
         make update-api

      To submit the revised current.xml to the main Android repository,
      you will need approval.
>>>>>>> 6c8cafac
******************************


<|MERGE_RESOLUTION|>--- conflicted
+++ resolved
@@ -7,17 +7,10 @@
       errors above.
 
    2) You can update current.xml by executing the following command:
-<<<<<<< HEAD
-
-         make update-api
-
-      To check in the revised current.xml, you will need approval from the android API council.
-=======
          make update-api
 
       To submit the revised current.xml to the main Android repository,
       you will need approval.
->>>>>>> 6c8cafac
 ******************************
 
 
