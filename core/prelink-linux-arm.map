
# 0xC0000000 - 0xFFFFFFFF Kernel
# 0xB0100000 - 0xBFFFFFFF Thread 0 Stack
# 0xB0000000 - 0xB00FFFFF Linker
# 0xA0000000 - 0xBFFFFFFF Prelinked System Libraries
# 0x90000000 - 0x9FFFFFFF Prelinked App Libraries
# 0x80000000 - 0x8FFFFFFF Non-prelinked Libraries
# 0x40000000 - 0x7FFFFFFF mmap'd stuff
# 0x10000000 - 0x3FFFFFFF Thread Stacks
# 0x00000000 - 0x0FFFFFFF .text / .data / heap

# core system libraries
libdl.so                0xAFF00000
libc.so                 0xAFE00000
libstdc++.so            0xAFD00000
libm.so                 0xAFC00000
liblog.so               0xAFBC0000
libcutils.so            0xAFB00000
libthread_db.so         0xAFA00000
libz.so                 0xAF900000
libevent.so             0xAF800000
libssl.so               0xAF700000
libcrypto.so            0xAF500000
libsysutils.so          0xAF400000

# bluetooth
liba2dp.so              0xAEE00000
audio.so                0xAED00000
input.so                0xAEC00000
libbluetoothd.so        0xAEB00000
libbluedroid.so         0xAEA00000
libbluetooth.so         0xAE900000
libdbus.so              0xAE800000

# extended system libraries
libril.so               0xAE400000
libreference-ril.so     0xAE000000
libwpa_client.so        0xADC00000
libnetutils.so          0xADB00000

# core dalvik runtime support
libandroid_servers.so   0xAD900000
#libicudata.so           0xAD600000
libicuuc.so             0xAD500000
libicui18n.so           0xAD400000
libandroid_runtime.so   0xAD300000
libnativehelper.so      0xAD200000
libdvm-ARM.so           0xAD100000
libdvm.so               0xAD000000

# graphics
libpixelflinger.so      0xACF00000
# libcorecg is for backward-compatibility with donut
libcorecg.so            0xACE00000
libsurfaceflinger.so    0xACD00000
libGLES_android.so      0xACC80000
libagl.so               0xACC00000

libGLESv1_CM.so         0xACB00000
libGLESv2.so            0xACA00000
libOpenVG_CM.so         0xAC900000
libOpenVGU_CM.so        0xAC800000
libEGL.so               0xAC700000

libacc.so               0xAC600000

libexif.so              0xAC500000
libui.so                0xAC400000
# libsgl is for backward-compatibility with donut
libsgl.so               0xAC200000
libskia.so              0xAC000000
librs_jni.so            0xABF00000
libRS.so                0xAB900000


# audio
<<<<<<< HEAD
libFLAC.so              0xAB900000
libspeech.so            0xAB800000
=======
libaudiopolicy.so       0xAB880000
libaudiopolicygeneric.so 0xAB800000
libsoundpool.so         0xAB780000
>>>>>>> e6b4e5b2
libaudio.so             0xAB700000
libspeech.so            0xAB600000
libsonivox.so           0xAB500000
libvorbisidec.so        0xAB400000
libmedia_jni.so         0xAB300000
libmediaplayerservice.so 0xAB280000
libmedia.so             0xAB200000
libFFTEm.so             0xAB100000
libaudioflinger.so      0xAB000000

# assorted system libraries
libsqlite.so            0xAAC00000
libexpat.so             0xAAB00000
libwebcore.so           0xAA000000
libbinder.so            0xA9D80000
libutils.so             0xA9D00000
libcameraservice.so     0xA9C80000
libhardware.so          0xA9C70000
libhardware_legacy.so   0xA9C00000
libapp_process.so       0xA9B00000
libsystem_server.so     0xA9A00000
libime.so               0xA9800000
libgps.so               0xA9700000
libcamera.so            0xA9680000
liboemcamera.so         0xA9400000

<<<<<<< HEAD
# pv opencore libraries
libopencore_author.so   0xA7B00000
libopencore_player.so   0xA7800000
libopencore_common.so   0xA7300000
libopencore_2way.so     0xA7000000
=======
# pv libraries
libpvasf.so                    0xA7C26000
libpvasfreg.so                 0xA7C00000
libomx_sharedlibrary.so        0xA7BA0000
libopencore_download.so        0xA7B40000
libopencore_downloadreg.so     0xA7B00000
libopencore_net_support.so     0xA7A00000
libopencore_rtsp.so            0xA7900000
libopencore_rtspreg.so         0xA7890000
libopencore_author.so          0xA7800000
libomx_aacdec_sharedlibrary.so 0xA7700000
libomx_amrdec_sharedlibrary.so 0xA76A0000
libomx_amrenc_sharedlibrary.so 0xA7680000
libomx_avcdec_sharedlibrary.so 0xA7660000
libomx_avcenc_sharedlibrary.so 0xA7610000
libomx_m4vdec_sharedlibrary.so 0xA75C0000
libomx_m4venc_sharedlibrary.so 0xA7590000
libomx_mp3dec_sharedlibrary.so 0xA7450000
libopencore_mp4local.so        0xA7400000
libopencore_mp4localreg.so     0xA7300000
libopencore_player.so          0xA7000000
>>>>>>> e6b4e5b2

# opencore hardware support
libmm-adspsvc.so              0xA6FFD000
libOmxCore.so                 0xA6FF0000
libOmxMpeg4Dec.so             0xA6FC0000
libOmxH264Dec.so              0xA6F90000
libOmxVidEnc.so               0xA6F60000
libopencorehw.so              0xA6F50000

# pv libraries
libopencore_common.so         0xA6000000
libqcomm_omx.so               0xA5A00000

# libraries for specific apps or temporary libraries
libcam_ipl.so           0x9F000000
libwbxml.so             0x9E800000
libwbxml_jni.so         0x9E400000
libxml2wbxml.so         0x9E000000
libaes.so               0x9DC00000
libdrm1.so              0x9D800000
libdrm1_jni.so          0x9D400000
libwapcore.so           0x9D000000
libstreetview.so        0x9CC00000
libwapbrowsertest.so    0x9C800000
libminiglobe.so         0x9C400000
libearth.so             0x9C000000
libembunit.so           0x9BC00000
libneon.so              0x9B800000
libjni_example.so       0x9B400000
libjni_load_test.so     0x9B000000
libjni_lib_test.so      0x9AC00000
librunperf.so           0x9A800000
libctest.so             0x9A700000
libUAPI_jni.so          0x9A500000
librpc.so               0x9A400000
libtrace_test.so        0x9A300000
libsrec_jni.so          0x9A200000
libcerttool_jni.so      0x9A100000
<|MERGE_RESOLUTION|>--- conflicted
+++ resolved
@@ -74,14 +74,10 @@
 
 
 # audio
-<<<<<<< HEAD
-libFLAC.so              0xAB900000
-libspeech.so            0xAB800000
-=======
+libFLAC.so              0xAB8A0000
 libaudiopolicy.so       0xAB880000
 libaudiopolicygeneric.so 0xAB800000
 libsoundpool.so         0xAB780000
->>>>>>> e6b4e5b2
 libaudio.so             0xAB700000
 libspeech.so            0xAB600000
 libsonivox.so           0xAB500000
@@ -108,13 +104,6 @@
 libcamera.so            0xA9680000
 liboemcamera.so         0xA9400000
 
-<<<<<<< HEAD
-# pv opencore libraries
-libopencore_author.so   0xA7B00000
-libopencore_player.so   0xA7800000
-libopencore_common.so   0xA7300000
-libopencore_2way.so     0xA7000000
-=======
 # pv libraries
 libpvasf.so                    0xA7C26000
 libpvasfreg.so                 0xA7C00000
@@ -136,7 +125,6 @@
 libopencore_mp4local.so        0xA7400000
 libopencore_mp4localreg.so     0xA7300000
 libopencore_player.so          0xA7000000
->>>>>>> e6b4e5b2
 
 # opencore hardware support
 libmm-adspsvc.so              0xA6FFD000
