# Put some miscellaneous rules here

# HACK: clear LOCAL_PATH from including last build target before calling
# intermedites-dir-for
LOCAL_PATH := $(BUILD_SYSTEM)

# Pick a reasonable string to use to identify files.
ifneq "" "$(filter eng.%,$(BUILD_NUMBER))"
  # BUILD_NUMBER has a timestamp in it, which means that
  # it will change every time.  Pick a stable value.
  FILE_NAME_TAG := eng.$(USER)
else
  FILE_NAME_TAG := $(BUILD_NUMBER)
endif

# -----------------------------------------------------------------
# Define rules to copy PRODUCT_COPY_FILES defined by the product.
# PRODUCT_COPY_FILES contains words like <source file>:<dest file>[:<owner>].
# <dest file> is relative to $(PRODUCT_OUT), so it should look like,
# e.g., "system/etc/file.xml".
# The filter part means "only eval the copy-one-file rule if this
# src:dest pair is the first one to match the same dest"
#$(1): the src:dest pair
define check-product-copy-files
$(if $(filter %.apk, $(1)),$(error \
    Prebuilt apk found in PRODUCT_COPY_FILES: $(1), use BUILD_PREBUILT instead!))
endef
# filter out the duplicate <source file>:<dest file> pairs.
unique_product_copy_files_pairs :=
$(foreach cf,$(PRODUCT_COPY_FILES), \
    $(if $(filter $(unique_product_copy_files_pairs),$(cf)),,\
        $(eval unique_product_copy_files_pairs += $(cf))))
unique_product_copy_files_destinations :=
$(foreach cf,$(unique_product_copy_files_pairs), \
    $(eval _src := $(call word-colon,1,$(cf))) \
    $(eval _dest := $(call word-colon,2,$(cf))) \
    $(call check-product-copy-files,$(cf)) \
    $(if $(filter $(unique_product_copy_files_destinations),$(_dest)), \
        $(info PRODUCT_COPY_FILES $(cf) ignored.), \
        $(eval _fulldest := $(call append-path,$(PRODUCT_OUT),$(_dest))) \
        $(if $(filter %.xml,$(_dest)),\
            $(eval $(call copy-xml-file-checked,$(_src),$(_fulldest))),\
            $(eval $(call copy-one-file,$(_src),$(_fulldest)))) \
        $(eval ALL_DEFAULT_INSTALLED_MODULES += $(_fulldest)) \
        $(eval unique_product_copy_files_destinations += $(_dest))))
unique_product_copy_files_pairs :=
unique_product_copy_files_destinations :=

# -----------------------------------------------------------------
# docs/index.html
ifeq (,$(TARGET_BUILD_APPS))
gen := $(OUT_DOCS)/index.html
ALL_DOCS += $(gen)
$(gen): frameworks/base/docs/docs-redirect-index.html
	@mkdir -p $(dir $@)
	@cp -f $< $@
endif

# -----------------------------------------------------------------
# default.prop
INSTALLED_DEFAULT_PROP_TARGET := $(TARGET_ROOT_OUT)/default.prop
ALL_DEFAULT_INSTALLED_MODULES += $(INSTALLED_DEFAULT_PROP_TARGET)
ADDITIONAL_DEFAULT_PROPERTIES := \
    $(call collapse-pairs, $(ADDITIONAL_DEFAULT_PROPERTIES))
ADDITIONAL_DEFAULT_PROPERTIES += \
    $(call collapse-pairs, $(PRODUCT_DEFAULT_PROPERTY_OVERRIDES))
ADDITIONAL_DEFAULT_PROPERTIES := $(call uniq-pairs-by-first-component, \
    $(ADDITIONAL_DEFAULT_PROPERTIES),=)

$(INSTALLED_DEFAULT_PROP_TARGET):
	@echo Target buildinfo: $@
	@mkdir -p $(dir $@)
	$(hide) echo "#" > $@; \
	        echo "# ADDITIONAL_DEFAULT_PROPERTIES" >> $@; \
	        echo "#" >> $@;
	$(hide) $(foreach line,$(ADDITIONAL_DEFAULT_PROPERTIES), \
		echo "$(line)" >> $@;)
	build/tools/post_process_props.py $@

# -----------------------------------------------------------------
# build.prop
INSTALLED_BUILD_PROP_TARGET := $(TARGET_OUT)/build.prop
ALL_DEFAULT_INSTALLED_MODULES += $(INSTALLED_BUILD_PROP_TARGET)
ADDITIONAL_BUILD_PROPERTIES := \
    $(call collapse-pairs, $(ADDITIONAL_BUILD_PROPERTIES))
ADDITIONAL_BUILD_PROPERTIES := $(call uniq-pairs-by-first-component, \
    $(ADDITIONAL_BUILD_PROPERTIES),=)

# A list of arbitrary tags describing the build configuration.
# Force ":=" so we can use +=
BUILD_VERSION_TAGS := $(BUILD_VERSION_TAGS)
ifeq ($(TARGET_BUILD_TYPE),debug)
  BUILD_VERSION_TAGS += debug
endif
# The "test-keys" tag marks builds signed with the old test keys,
# which are available in the SDK.  "dev-keys" marks builds signed with
# non-default dev keys (usually private keys from a vendor directory).
# Both of these tags will be removed and replaced with "release-keys"
# when the target-files is signed in a post-build step.
ifeq ($(DEFAULT_SYSTEM_DEV_CERTIFICATE),build/target/product/security/testkey)
BUILD_KEYS := test-keys
else
BUILD_KEYS := dev-keys
endif
BUILD_VERSION_TAGS += $(BUILD_KEYS)
BUILD_VERSION_TAGS := $(subst $(space),$(comma),$(sort $(BUILD_VERSION_TAGS)))

# A human-readable string that descibes this build in detail.
build_desc := $(TARGET_PRODUCT)-$(TARGET_BUILD_VARIANT) $(PLATFORM_VERSION) $(BUILD_ID) $(BUILD_NUMBER) $(BUILD_VERSION_TAGS)
$(INSTALLED_BUILD_PROP_TARGET): PRIVATE_BUILD_DESC := $(build_desc)

# The string used to uniquely identify this build;  used by the OTA server.
ifeq (,$(strip $(BUILD_FINGERPRINT)))
  BUILD_FINGERPRINT := $(PRODUCT_BRAND)/$(TARGET_PRODUCT)/$(TARGET_DEVICE):$(PLATFORM_VERSION)/$(BUILD_ID)/$(BUILD_NUMBER):$(TARGET_BUILD_VARIANT)/$(BUILD_VERSION_TAGS)
endif
ifneq ($(words $(BUILD_FINGERPRINT)),1)
  $(error BUILD_FINGERPRINT cannot contain spaces: "$(BUILD_FINGERPRINT)")
endif

# Display parameters shown under Settings -> About Phone
ifeq ($(TARGET_BUILD_VARIANT),user)
  # User builds should show:
  # release build number or branch.buld_number non-release builds

  # Dev. branches should have DISPLAY_BUILD_NUMBER set
  ifeq "true" "$(DISPLAY_BUILD_NUMBER)"
    BUILD_DISPLAY_ID := $(BUILD_ID).$(BUILD_NUMBER) $(BUILD_KEYS)
  else
    BUILD_DISPLAY_ID := $(BUILD_ID) $(BUILD_KEYS)
  endif
else
  # Non-user builds should show detailed build information
  BUILD_DISPLAY_ID := $(build_desc)
endif

# Whether there is default locale set in PRODUCT_PROPERTY_OVERRIDES
product_property_override_locale_language := $(strip \
    $(patsubst ro.product.locale.language=%,%,\
    $(filter ro.product.locale.language=%,$(PRODUCT_PROPERTY_OVERRIDES))))
product_property_overrides_locale_region := $(strip \
    $(patsubst ro.product.locale.region=%,%,\
    $(filter ro.product.locale.region=%,$(PRODUCT_PROPERTY_OVERRIDES))))

# Selects the first locale in the list given as the argument,
# and splits it into language and region, which each may be
# empty.
define default-locale
$(subst _, , $(firstword $(1)))
endef

# Selects the first locale in the list given as the argument
# and returns the language (or the region), if it's not set in PRODUCT_PROPERTY_OVERRIDES;
# Return empty string if it's already set in PRODUCT_PROPERTY_OVERRIDES.
define default-locale-language
$(if $(product_property_override_locale_language),,$(word 1, $(call default-locale, $(1))))
endef
define default-locale-region
$(if $(product_property_overrides_locale_region),,$(word 2, $(call default-locale, $(1))))
endef

BUILDINFO_SH := build/tools/buildinfo.sh

ifdef TARGET_SYSTEM_PROP
system_prop_file := $(TARGET_SYSTEM_PROP)
else
system_prop_file := $(wildcard $(TARGET_DEVICE_DIR)/system.prop)
endif

$(INSTALLED_BUILD_PROP_TARGET): $(BUILDINFO_SH) $(INTERNAL_BUILD_ID_MAKEFILE) $(BUILD_SYSTEM)/version_defaults.mk $(system_prop_file)
	@echo Target buildinfo: $@
	@mkdir -p $(dir $@)
	$(hide) TARGET_BUILD_TYPE="$(TARGET_BUILD_VARIANT)" \
			TARGET_DEVICE="$(TARGET_DEVICE)" \
			PRODUCT_NAME="$(TARGET_PRODUCT)" \
			PRODUCT_BRAND="$(PRODUCT_BRAND)" \
			PRODUCT_DEFAULT_LANGUAGE="$(call default-locale-language,$(PRODUCT_LOCALES))" \
			PRODUCT_DEFAULT_REGION="$(call default-locale-region,$(PRODUCT_LOCALES))" \
			PRODUCT_DEFAULT_WIFI_CHANNELS="$(PRODUCT_DEFAULT_WIFI_CHANNELS)" \
			PRODUCT_MODEL="$(PRODUCT_MODEL)" \
			PRODUCT_MANUFACTURER="$(PRODUCT_MANUFACTURER)" \
			PRIVATE_BUILD_DESC="$(PRIVATE_BUILD_DESC)" \
			BUILD_ID="$(BUILD_ID)" \
			BUILD_DISPLAY_ID="$(BUILD_DISPLAY_ID)" \
			BUILD_NUMBER="$(BUILD_NUMBER)" \
			PLATFORM_VERSION="$(PLATFORM_VERSION)" \
			PLATFORM_SDK_VERSION="$(PLATFORM_SDK_VERSION)" \
			PLATFORM_VERSION_CODENAME="$(PLATFORM_VERSION_CODENAME)" \
			BUILD_VERSION_TAGS="$(BUILD_VERSION_TAGS)" \
			TARGET_BOOTLOADER_BOARD_NAME="$(TARGET_BOOTLOADER_BOARD_NAME)" \
			BUILD_FINGERPRINT="$(BUILD_FINGERPRINT)" \
			TARGET_BOARD_PLATFORM="$(TARGET_BOARD_PLATFORM)" \
			TARGET_CPU_ABI_LIST="$(TARGET_CPU_ABI_LIST)" \
			TARGET_CPU_ABI_LIST_32_BIT="$(TARGET_CPU_ABI_LIST_32_BIT)" \
			TARGET_CPU_ABI_LIST_64_BIT="$(TARGET_CPU_ABI_LIST_64_BIT)" \
			TARGET_CPU_ABI="$(TARGET_CPU_ABI)" \
			TARGET_CPU_ABI2="$(TARGET_CPU_ABI2)" \
			TARGET_AAPT_CHARACTERISTICS="$(TARGET_AAPT_CHARACTERISTICS)" \
	        bash $(BUILDINFO_SH) > $@
	$(hide) $(foreach file,$(system_prop_file), \
		if [ -f "$(file)" ]; then \
			echo "#" >> $@; \
			echo Target buildinfo from: "$(file)"; \
			echo "# from $(file)" >> $@; \
			echo "#" >> $@; \
			cat $(file) >> $@; \
		fi;)
	$(if $(ADDITIONAL_BUILD_PROPERTIES), \
		$(hide) echo >> $@; \
		        echo "#" >> $@; \
		        echo "# ADDITIONAL_BUILD_PROPERTIES" >> $@; \
		        echo "#" >> $@; )
	$(hide) $(foreach line,$(ADDITIONAL_BUILD_PROPERTIES), \
		echo "$(line)" >> $@;)
	$(hide) build/tools/post_process_props.py $@

build_desc :=

# -----------------------------------------------------------------
# sdk-build.prop
#
# There are certain things in build.prop that we don't want to
# ship with the sdk; remove them.

# This must be a list of entire property keys followed by
# "=" characters, without any internal spaces.
sdk_build_prop_remove := \
	ro.build.user= \
	ro.build.host= \
	ro.product.brand= \
	ro.product.manufacturer= \
	ro.product.device=
# TODO: Remove this soon-to-be obsolete property
sdk_build_prop_remove += ro.build.product=
INSTALLED_SDK_BUILD_PROP_TARGET := $(PRODUCT_OUT)/sdk/sdk-build.prop
$(INSTALLED_SDK_BUILD_PROP_TARGET): $(INSTALLED_BUILD_PROP_TARGET)
	@echo SDK buildinfo: $@
	@mkdir -p $(dir $@)
	$(hide) grep -v "$(subst $(space),\|,$(strip \
				$(sdk_build_prop_remove)))" $< > $@.tmp
	$(hide) for x in $(sdk_build_prop_remove); do \
				echo "$$x"generic >> $@.tmp; done
	$(hide) mv $@.tmp $@

# -----------------------------------------------------------------
# package stats
PACKAGE_STATS_FILE := $(PRODUCT_OUT)/package-stats.txt
PACKAGES_TO_STAT := \
    $(sort $(filter $(TARGET_OUT)/% $(TARGET_OUT_DATA)/%, \
	$(filter %.jar %.apk, $(ALL_DEFAULT_INSTALLED_MODULES))))
$(PACKAGE_STATS_FILE): $(PACKAGES_TO_STAT)
	@echo Package stats: $@
	@mkdir -p $(dir $@)
	$(hide) rm -f $@
	$(hide) build/tools/dump-package-stats $^ > $@

.PHONY: package-stats
package-stats: $(PACKAGE_STATS_FILE)

# -----------------------------------------------------------------
# Cert-to-package mapping.  Used by the post-build signing tools.
# Use a macro to add newline to each echo command
define _apkcerts_echo_with_newline
$(hide) echo $(1)

endef

name := $(TARGET_PRODUCT)
ifeq ($(TARGET_BUILD_TYPE),debug)
  name := $(name)_debug
endif
name := $(name)-apkcerts-$(FILE_NAME_TAG)
intermediates := \
	$(call intermediates-dir-for,PACKAGING,apkcerts)
APKCERTS_FILE := $(intermediates)/$(name).txt
# We don't need to really build all the modules.
# TODO: rebuild APKCERTS_FILE if any app change its cert.
$(APKCERTS_FILE):
	@echo APK certs list: $@
	@mkdir -p $(dir $@)
	@rm -f $@
	$(foreach p,$(PACKAGES),\
	  $(if $(PACKAGES.$(p).EXTERNAL_KEY),\
	    $(call _apkcerts_echo_with_newline,\
	      'name="$(p).apk" certificate="EXTERNAL" \
	      private_key=""' >> $@),\
	    $(call _apkcerts_echo_with_newline,\
	      'name="$(p).apk" certificate="$(PACKAGES.$(p).CERTIFICATE)" \
	      private_key="$(PACKAGES.$(p).PRIVATE_KEY)"' >> $@)))
	# In case value of PACKAGES is empty.
	$(hide) touch $@

.PHONY: apkcerts-list
apkcerts-list: $(APKCERTS_FILE)

ifneq (,$(TARGET_BUILD_APPS))
  $(call dist-for-goals, apps_only, $(APKCERTS_FILE):apkcerts.txt)
endif

# -----------------------------------------------------------------
# module info file
ifdef CREATE_MODULE_INFO_FILE
  MODULE_INFO_FILE := $(PRODUCT_OUT)/module-info.txt
  $(info Generating $(MODULE_INFO_FILE)...)
  $(shell rm -f $(MODULE_INFO_FILE))
  $(foreach m,$(ALL_MODULES), \
    $(shell echo "NAME=\"$(m)\"" \
	"PATH=\"$(strip $(ALL_MODULES.$(m).PATH))\"" \
	"TAGS=\"$(strip $(filter-out _%,$(ALL_MODULES.$(m).TAGS)))\"" \
	"BUILT=\"$(strip $(ALL_MODULES.$(m).BUILT))\"" \
	"INSTALLED=\"$(strip $(ALL_MODULES.$(m).INSTALLED))\"" >> $(MODULE_INFO_FILE)))
endif

# -----------------------------------------------------------------

# The dev key is used to sign this package, and as the key required
# for future OTA packages installed by this system.  Actual product
# deliverables will be re-signed by hand.  We expect this file to
# exist with the suffixes ".x509.pem" and ".pk8".
DEFAULT_KEY_CERT_PAIR := $(DEFAULT_SYSTEM_DEV_CERTIFICATE)


# Rules that need to be present for the all targets, even
# if they don't do anything.
.PHONY: systemimage
systemimage:

# -----------------------------------------------------------------

.PHONY: event-log-tags

# Produce an event logs tag file for everything we know about, in order
# to properly allocate numbers.  Then produce a file that's filtered
# for what's going to be installed.

all_event_log_tags_file := $(TARGET_OUT_COMMON_INTERMEDIATES)/all-event-log-tags.txt

event_log_tags_file := $(TARGET_OUT)/etc/event-log-tags

# Include tags from all packages that we know about
all_event_log_tags_src := \
    $(sort $(foreach m, $(ALL_MODULES), $(ALL_MODULES.$(m).EVENT_LOG_TAGS)))

# PDK builds will already have a full list of tags that needs to get merged
# in with the ones from source
pdk_fusion_log_tags_file := $(patsubst $(PRODUCT_OUT)/%,$(_pdk_fusion_intermediates)/%,$(filter $(event_log_tags_file),$(ALL_PDK_FUSION_FILES)))

$(all_event_log_tags_file): PRIVATE_SRC_FILES := $(all_event_log_tags_src) $(pdk_fusion_log_tags_file)
$(all_event_log_tags_file): $(all_event_log_tags_src) $(pdk_fusion_log_tags_file)
	$(hide) mkdir -p $(dir $@)
	$(hide) build/tools/merge-event-log-tags.py -o $@ $(PRIVATE_SRC_FILES)

# Include tags from all packages included in this product, plus all
# tags that are part of the system (ie, not in a vendor/ or device/
# directory).
event_log_tags_src := \
    $(sort $(foreach m,\
      $(PRODUCTS.$(INTERNAL_PRODUCT).PRODUCT_PACKAGES) \
      $(call module-names-for-tag-list,user), \
      $(ALL_MODULES.$(m).EVENT_LOG_TAGS)) \
      $(filter-out vendor/% device/% out/%,$(all_event_log_tags_src)))

$(event_log_tags_file): PRIVATE_SRC_FILES := $(event_log_tags_src) $(pdk_fusion_log_tags_file)
$(event_log_tags_file): PRIVATE_MERGED_FILE := $(all_event_log_tags_file)
$(event_log_tags_file): $(event_log_tags_src) $(all_event_log_tags_file) $(pdk_fusion_log_tags_file)
	$(hide) mkdir -p $(dir $@)
	$(hide) build/tools/merge-event-log-tags.py -o $@ -m $(PRIVATE_MERGED_FILE) $(PRIVATE_SRC_FILES)

event-log-tags: $(event_log_tags_file)

ALL_DEFAULT_INSTALLED_MODULES += $(event_log_tags_file)


# #################################################################
# Targets for boot/OS images
# #################################################################
ifneq ($(strip $(TARGET_NO_BOOTLOADER)),true)
  INSTALLED_BOOTLOADER_MODULE := $(PRODUCT_OUT)/bootloader
  ifeq ($(strip $(TARGET_BOOTLOADER_IS_2ND)),true)
    INSTALLED_2NDBOOTLOADER_TARGET := $(PRODUCT_OUT)/2ndbootloader
  else
    INSTALLED_2NDBOOTLOADER_TARGET :=
  endif
else
  INSTALLED_BOOTLOADER_MODULE :=
  INSTALLED_2NDBOOTLOADER_TARGET :=
endif # TARGET_NO_BOOTLOADER
ifneq ($(strip $(TARGET_NO_KERNEL)),true)
  INSTALLED_KERNEL_TARGET := $(PRODUCT_OUT)/kernel
else
  INSTALLED_KERNEL_TARGET :=
endif

# -----------------------------------------------------------------
# the ramdisk
INTERNAL_RAMDISK_FILES := $(filter $(TARGET_ROOT_OUT)/%, \
	$(ALL_PREBUILT) \
	$(ALL_COPIED_HEADERS) \
	$(ALL_GENERATED_SOURCES) \
	$(ALL_DEFAULT_INSTALLED_MODULES))

BUILT_RAMDISK_TARGET := $(PRODUCT_OUT)/ramdisk.img

# We just build this directly to the install location.
INSTALLED_RAMDISK_TARGET := $(BUILT_RAMDISK_TARGET)
$(INSTALLED_RAMDISK_TARGET): $(MKBOOTFS) $(INTERNAL_RAMDISK_FILES) | $(MINIGZIP)
	$(call pretty,"Target ram disk: $@")
	$(hide) $(MKBOOTFS) $(TARGET_ROOT_OUT) | $(MINIGZIP) > $@

.PHONY: ramdisk-nodeps
ramdisk-nodeps: $(MKBOOTFS) | $(MINIGZIP)
	@echo "make $@: ignoring dependencies"
	$(hide) $(MKBOOTFS) $(TARGET_ROOT_OUT) | $(MINIGZIP) > $(INSTALLED_RAMDISK_TARGET)

ifneq ($(strip $(TARGET_NO_KERNEL)),true)

# -----------------------------------------------------------------
# the boot image, which is a collection of other images.
INTERNAL_BOOTIMAGE_ARGS := \
	$(addprefix --second ,$(INSTALLED_2NDBOOTLOADER_TARGET)) \
	--kernel $(INSTALLED_KERNEL_TARGET) \
	--ramdisk $(INSTALLED_RAMDISK_TARGET)

INTERNAL_BOOTIMAGE_FILES := $(filter-out --%,$(INTERNAL_BOOTIMAGE_ARGS))

BOARD_KERNEL_CMDLINE := $(strip $(BOARD_KERNEL_CMDLINE))
ifdef BOARD_KERNEL_CMDLINE
  INTERNAL_BOOTIMAGE_ARGS += --cmdline "$(BOARD_KERNEL_CMDLINE)"
endif

BOARD_KERNEL_BASE := $(strip $(BOARD_KERNEL_BASE))
ifdef BOARD_KERNEL_BASE
  INTERNAL_BOOTIMAGE_ARGS += --base $(BOARD_KERNEL_BASE)
endif

BOARD_KERNEL_PAGESIZE := $(strip $(BOARD_KERNEL_PAGESIZE))
ifdef BOARD_KERNEL_PAGESIZE
  INTERNAL_BOOTIMAGE_ARGS += --pagesize $(BOARD_KERNEL_PAGESIZE)
endif

INSTALLED_BOOTIMAGE_TARGET := $(PRODUCT_OUT)/boot.img

ifeq ($(TARGET_BOOTIMAGE_USE_EXT2),true)
tmp_dir_for_image := $(call intermediates-dir-for,EXECUTABLES,boot_img)/bootimg
INTERNAL_BOOTIMAGE_ARGS += --tmpdir $(tmp_dir_for_image)
INTERNAL_BOOTIMAGE_ARGS += --genext2fs $(MKEXT2IMG)
$(INSTALLED_BOOTIMAGE_TARGET): $(MKEXT2IMG) $(INTERNAL_BOOTIMAGE_FILES)
	$(call pretty,"Target boot image: $@")
	$(hide) $(MKEXT2BOOTIMG) $(INTERNAL_BOOTIMAGE_ARGS) --output $@

.PHONY: bootimage-nodeps
bootimage-nodeps: $(MKEXT2IMG)
	@echo "make $@: ignoring dependencies"
	$(hide) $(MKEXT2BOOTIMG) $(INTERNAL_BOOTIMAGE_ARGS) --output $(INSTALLED_BOOTIMAGE_TARGET)

else # TARGET_BOOTIMAGE_USE_EXT2 != true

$(INSTALLED_BOOTIMAGE_TARGET): $(MKBOOTIMG) $(INTERNAL_BOOTIMAGE_FILES)
	$(call pretty,"Target boot image: $@")
	$(hide) $(MKBOOTIMG) $(INTERNAL_BOOTIMAGE_ARGS) $(BOARD_MKBOOTIMG_ARGS) --output $@
	$(hide) $(call assert-max-image-size,$@,$(BOARD_BOOTIMAGE_PARTITION_SIZE),raw)

.PHONY: bootimage-nodeps
bootimage-nodeps: $(MKBOOTIMG)
	@echo "make $@: ignoring dependencies"
	$(hide) $(MKBOOTIMG) $(INTERNAL_BOOTIMAGE_ARGS) $(BOARD_MKBOOTIMG_ARGS) --output $(INSTALLED_BOOTIMAGE_TARGET)
	$(hide) $(call assert-max-image-size,$(INSTALLED_BOOTIMAGE_TARGET),$(BOARD_BOOTIMAGE_PARTITION_SIZE),raw)

endif # TARGET_BOOTIMAGE_USE_EXT2

else	# TARGET_NO_KERNEL
# HACK: The top-level targets depend on the bootimage.  Not all targets
# can produce a bootimage, though, and emulator targets need the ramdisk
# instead.  Fake it out by calling the ramdisk the bootimage.
# TODO: make the emulator use bootimages, and make mkbootimg accept
#       kernel-less inputs.
INSTALLED_BOOTIMAGE_TARGET := $(INSTALLED_RAMDISK_TARGET)
endif

# -----------------------------------------------------------------
# NOTICE files
#
# We are required to publish the licenses for all code under BSD, GPL and
# Apache licenses (and possibly other more exotic ones as well). We err on the
# side of caution, so the licenses for other third-party code are included here
# too.
#
# This needs to be before the systemimage rules, because it adds to
# ALL_DEFAULT_INSTALLED_MODULES, which those use to pick which files
# go into the systemimage.

.PHONY: notice_files

# Create the rule to combine the files into text and html forms
# $(1) - Plain text output file
# $(2) - HTML output file
# $(3) - File title
# $(4) - Directory to use.  Notice files are all $(4)/src.  Other
#		 directories in there will be used for scratch
# $(5) - Dependencies for the output files
#
# The algorithm here is that we go collect a hash for each of the notice
# files and write the names of the files that match that hash.  Then
# to generate the real files, we go print out all of the files and their
# hashes.
#
# These rules are fairly complex, so they depend on this makefile so if
# it changes, they'll run again.
#
# TODO: We could clean this up so that we just record the locations of the
# original notice files instead of making rules to copy them somwehere.
# Then we could traverse that without quite as much bash drama.
define combine-notice-files
$(1) $(2): PRIVATE_MESSAGE := $(3)
$(1) $(2): PRIVATE_DIR := $(4)
$(1) : $(2)
$(2) : $(5) $(BUILD_SYSTEM)/Makefile build/tools/generate-notice-files.py
	build/tools/generate-notice-files.py $(1) $(2) $$(PRIVATE_MESSAGE) $$(PRIVATE_DIR)/src
notice_files: $(1) $(2)
endef

# TODO These intermediate NOTICE.txt/NOTICE.html files should go into
# TARGET_OUT_NOTICE_FILES now that the notice files are gathered from
# the src subdirectory.

target_notice_file_txt := $(TARGET_OUT_INTERMEDIATES)/NOTICE.txt
target_notice_file_html := $(TARGET_OUT_INTERMEDIATES)/NOTICE.html
target_notice_file_html_gz := $(TARGET_OUT_INTERMEDIATES)/NOTICE.html.gz
tools_notice_file_txt := $(HOST_OUT_INTERMEDIATES)/NOTICE.txt
tools_notice_file_html := $(HOST_OUT_INTERMEDIATES)/NOTICE.html

ifndef TARGET_BUILD_APPS
kernel_notice_file := $(TARGET_OUT_NOTICE_FILES)/src/kernel.txt
pdk_fusion_notice_files := $(filter $(TARGET_OUT_NOTICE_FILES)/%, $(ALL_PDK_FUSION_FILES))

$(eval $(call combine-notice-files, \
			$(target_notice_file_txt), \
			$(target_notice_file_html), \
			"Notices for files contained in the filesystem images in this directory:", \
			$(TARGET_OUT_NOTICE_FILES), \
			$(ALL_DEFAULT_INSTALLED_MODULES) $(kernel_notice_file) $(pdk_fusion_notice_files)))

$(eval $(call combine-notice-files, \
			$(tools_notice_file_txt), \
			$(tools_notice_file_html), \
			"Notices for files contained in the tools directory:", \
			$(HOST_OUT_NOTICE_FILES), \
			$(ALL_DEFAULT_INSTALLED_MODULES)))

# Install the html file at /system/etc/NOTICE.html.gz.
# This is not ideal, but this is very late in the game, after a lot of
# the module processing has already been done -- in fact, we used the
# fact that all that has been done to get the list of modules that we
# need notice files for.
$(target_notice_file_html_gz): $(target_notice_file_html) | $(MINIGZIP)
	$(hide) $(MINIGZIP) -9 < $< > $@
installed_notice_html_gz := $(TARGET_OUT)/etc/NOTICE.html.gz
$(installed_notice_html_gz): $(target_notice_file_html_gz) | $(ACP)
	$(copy-file-to-target)

# if we've been run my mm, mmm, etc, don't reinstall this every time
ifeq ($(ONE_SHOT_MAKEFILE),)
ALL_DEFAULT_INSTALLED_MODULES += $(installed_notice_html_gz)
endif
endif  # TARGET_BUILD_APPS

# The kernel isn't really a module, so to get its module file in there, we
# make the target NOTICE files depend on this particular file too, which will
# then be in the right directory for the find in combine-notice-files to work.
$(kernel_notice_file): \
	    prebuilts/qemu-kernel/arm/LINUX_KERNEL_COPYING \
	    | $(ACP)
	@echo Copying: $@
	$(hide) mkdir -p $(dir $@)
	$(hide) $(ACP) $< $@


# -----------------------------------------------------------------
# Build a keystore with the authorized keys in it, used to verify the
# authenticity of downloaded OTA packages.
#
# This rule adds to ALL_DEFAULT_INSTALLED_MODULES, so it needs to come
# before the rules that use that variable to build the image.
ALL_DEFAULT_INSTALLED_MODULES += $(TARGET_OUT_ETC)/security/otacerts.zip
$(TARGET_OUT_ETC)/security/otacerts.zip: KEY_CERT_PAIR := $(DEFAULT_KEY_CERT_PAIR)
$(TARGET_OUT_ETC)/security/otacerts.zip: $(addsuffix .x509.pem,$(DEFAULT_KEY_CERT_PAIR))
	$(hide) rm -f $@
	$(hide) mkdir -p $(dir $@)
	$(hide) zip -qj $@ $<

.PHONY: otacerts
otacerts: $(TARGET_OUT_ETC)/security/otacerts.zip


# #################################################################
# Targets for user images
# #################################################################

INTERNAL_USERIMAGES_EXT_VARIANT :=
ifeq ($(TARGET_USERIMAGES_USE_EXT2),true)
INTERNAL_USERIMAGES_USE_EXT := true
INTERNAL_USERIMAGES_EXT_VARIANT := ext2
else
ifeq ($(TARGET_USERIMAGES_USE_EXT3),true)
INTERNAL_USERIMAGES_USE_EXT := true
INTERNAL_USERIMAGES_EXT_VARIANT := ext3
else
ifeq ($(TARGET_USERIMAGES_USE_EXT4),true)
INTERNAL_USERIMAGES_USE_EXT := true
INTERNAL_USERIMAGES_EXT_VARIANT := ext4
endif
endif
endif

ifneq (true,$(TARGET_USERIMAGES_SPARSE_EXT_DISABLED))
  INTERNAL_USERIMAGES_SPARSE_EXT_FLAG := -s
endif

ifeq ($(INTERNAL_USERIMAGES_USE_EXT),true)
INTERNAL_USERIMAGES_DEPS := $(MKEXTUSERIMG) $(MAKE_EXT4FS) $(SIMG2IMG) $(E2FSCK)
else
INTERNAL_USERIMAGES_DEPS := $(MKYAFFS2)
endif
INTERNAL_USERIMAGES_BINARY_PATHS := $(sort $(dir $(INTERNAL_USERIMAGES_DEPS)))

SELINUX_FC := $(TARGET_ROOT_OUT)/file_contexts
INTERNAL_USERIMAGES_DEPS += $(SELINUX_FC)

# $(1): the path of the output dictionary file
# $(2): additional "key=value" pairs to append to the dictionary file.
define generate-userimage-prop-dictionary
$(if $(INTERNAL_USERIMAGES_EXT_VARIANT),$(hide) echo "fs_type=$(INTERNAL_USERIMAGES_EXT_VARIANT)" >> $(1))
$(if $(BOARD_SYSTEMIMAGE_PARTITION_SIZE),$(hide) echo "system_size=$(BOARD_SYSTEMIMAGE_PARTITION_SIZE)" >> $(1))
$(if $(BOARD_USERDATAIMAGE_PARTITION_SIZE),$(hide) echo "userdata_size=$(BOARD_USERDATAIMAGE_PARTITION_SIZE)" >> $(1))
$(if $(BOARD_CACHEIMAGE_FILE_SYSTEM_TYPE),$(hide) echo "cache_fs_type=$(BOARD_CACHEIMAGE_FILE_SYSTEM_TYPE)" >> $(1))
$(if $(BOARD_CACHEIMAGE_PARTITION_SIZE),$(hide) echo "cache_size=$(BOARD_CACHEIMAGE_PARTITION_SIZE)" >> $(1))
$(if $(BOARD_VENDORIMAGE_FILE_SYSTEM_TYPE),$(hide) echo "vendor_fs_type=$(BOARD_VENDORIMAGE_FILE_SYSTEM_TYPE)" >> $(1))
$(if $(BOARD_VENDORIMAGE_PARTITION_SIZE),$(hide) echo "vendor_size=$(BOARD_VENDORIMAGE_PARTITION_SIZE)" >> $(1))
$(if $(INTERNAL_USERIMAGES_SPARSE_EXT_FLAG),$(hide) echo "extfs_sparse_flag=$(INTERNAL_USERIMAGES_SPARSE_EXT_FLAG)" >> $(1))
$(if $(mkyaffs2_extra_flags),$(hide) echo "mkyaffs2_extra_flags=$(mkyaffs2_extra_flags)" >> $(1))
$(hide) echo "selinux_fc=$(SELINUX_FC)" >> $(1)
$(if $(2),$(hide) $(foreach kv,$(2),echo "$(kv)" >> $(1);))
endef

# -----------------------------------------------------------------
# Recovery image

# If neither TARGET_NO_KERNEL nor TARGET_NO_RECOVERY are true
ifeq (,$(filter true, $(TARGET_NO_KERNEL) $(TARGET_NO_RECOVERY)))

INSTALLED_RECOVERYIMAGE_TARGET := $(PRODUCT_OUT)/recovery.img

recovery_initrc := $(call include-path-for, recovery)/etc/init.rc
recovery_kernel := $(INSTALLED_KERNEL_TARGET) # same as a non-recovery system
recovery_ramdisk := $(PRODUCT_OUT)/ramdisk-recovery.img
recovery_build_prop := $(INSTALLED_BUILD_PROP_TARGET)
recovery_binary := $(call intermediates-dir-for,EXECUTABLES,recovery)/recovery
recovery_resources_common := $(call include-path-for, recovery)/res

# Select the 18x32 font on high-density devices; and the 12x22 font on
# other devices.  Note that the font selected here can be overridden
# for a particular device by putting a font.png in its private
# recovery resources.
ifneq (,$(filter xxhdpi xhdpi,$(subst $(comma),$(space),$(PRODUCT_AAPT_CONFIG))))
recovery_font := $(call include-path-for, recovery)/fonts/18x32.png
else
recovery_font := $(call include-path-for, recovery)/fonts/12x22.png
endif

recovery_resources_private := $(strip $(wildcard $(TARGET_DEVICE_DIR)/recovery/res))
recovery_resource_deps := $(shell find $(recovery_resources_common) \
  $(recovery_resources_private) -type f)
ifdef TARGET_RECOVERY_FSTAB
recovery_fstab := $(TARGET_RECOVERY_FSTAB)
else
recovery_fstab := $(strip $(wildcard $(TARGET_DEVICE_DIR)/recovery.fstab))
endif
# Named '.dat' so we don't attempt to use imgdiff for patching it.
RECOVERY_RESOURCE_ZIP := $(TARGET_OUT)/etc/recovery-resource.dat

ifeq ($(recovery_resources_private),)
  $(info No private recovery resources for TARGET_DEVICE $(TARGET_DEVICE))
endif

ifeq ($(recovery_fstab),)
  $(info No recovery.fstab for TARGET_DEVICE $(TARGET_DEVICE))
endif

INTERNAL_RECOVERYIMAGE_ARGS := \
	$(addprefix --second ,$(INSTALLED_2NDBOOTLOADER_TARGET)) \
	--kernel $(recovery_kernel) \
	--ramdisk $(recovery_ramdisk)

# Assumes this has already been stripped
ifdef BOARD_KERNEL_CMDLINE
  INTERNAL_RECOVERYIMAGE_ARGS += --cmdline "$(BOARD_KERNEL_CMDLINE)"
endif
ifdef BOARD_KERNEL_BASE
  INTERNAL_RECOVERYIMAGE_ARGS += --base $(BOARD_KERNEL_BASE)
endif
BOARD_KERNEL_PAGESIZE := $(strip $(BOARD_KERNEL_PAGESIZE))
ifdef BOARD_KERNEL_PAGESIZE
  INTERNAL_RECOVERYIMAGE_ARGS += --pagesize $(BOARD_KERNEL_PAGESIZE)
endif

# Keys authorized to sign OTA packages this build will accept.  The
# build always uses dev-keys for this; release packaging tools will
# substitute other keys for this one.
OTA_PUBLIC_KEYS := $(DEFAULT_SYSTEM_DEV_CERTIFICATE).x509.pem

# Generate a file containing the keys that will be read by the
# recovery binary.
RECOVERY_INSTALL_OTA_KEYS := \
	$(call intermediates-dir-for,PACKAGING,ota_keys)/keys
DUMPKEY_JAR := $(HOST_OUT_JAVA_LIBRARIES)/dumpkey.jar
$(RECOVERY_INSTALL_OTA_KEYS): PRIVATE_OTA_PUBLIC_KEYS := $(OTA_PUBLIC_KEYS)
$(RECOVERY_INSTALL_OTA_KEYS): extra_keys := $(patsubst %,%.x509.pem,$(PRODUCT_EXTRA_RECOVERY_KEYS))
$(RECOVERY_INSTALL_OTA_KEYS): $(OTA_PUBLIC_KEYS) $(DUMPKEY_JAR) $(extra_keys)
	@echo "DumpPublicKey: $@ <= $(PRIVATE_OTA_PUBLIC_KEYS) $(extra_keys)"
	@rm -rf $@
	@mkdir -p $(dir $@)
	java -jar $(DUMPKEY_JAR) $(PRIVATE_OTA_PUBLIC_KEYS) $(extra_keys) > $@

$(INSTALLED_RECOVERYIMAGE_TARGET): $(MKBOOTFS) $(MKBOOTIMG) $(MINIGZIP) \
		$(INSTALLED_RAMDISK_TARGET) \
		$(INSTALLED_BOOTIMAGE_TARGET) \
		$(recovery_binary) \
		$(recovery_initrc) $(recovery_kernel) \
		$(INSTALLED_2NDBOOTLOADER_TARGET) \
		$(recovery_build_prop) $(recovery_resource_deps) \
		$(recovery_fstab) \
		$(RECOVERY_INSTALL_OTA_KEYS)
	@echo ----- Making recovery image ------
	$(hide) rm -rf $(TARGET_RECOVERY_OUT)
	$(hide) mkdir -p $(TARGET_RECOVERY_OUT)
	$(hide) mkdir -p $(TARGET_RECOVERY_ROOT_OUT)/etc $(TARGET_RECOVERY_ROOT_OUT)/tmp
	@echo Copying baseline ramdisk...
	$(hide) cp -R $(TARGET_ROOT_OUT) $(TARGET_RECOVERY_OUT)
	@echo Modifying ramdisk contents...
	$(hide) rm -f $(TARGET_RECOVERY_ROOT_OUT)/init*.rc
	$(hide) cp -f $(recovery_initrc) $(TARGET_RECOVERY_ROOT_OUT)/
	$(hide) -cp $(TARGET_ROOT_OUT)/init.recovery.*.rc $(TARGET_RECOVERY_ROOT_OUT)/
	$(hide) cp -f $(recovery_binary) $(TARGET_RECOVERY_ROOT_OUT)/sbin/
	$(hide) cp -rf $(recovery_resources_common) $(TARGET_RECOVERY_ROOT_OUT)/
	$(hide) cp -f $(recovery_font) $(TARGET_RECOVERY_ROOT_OUT)/res/images/font.png
	$(hide) $(foreach item,$(recovery_resources_private), \
	  cp -rf $(item) $(TARGET_RECOVERY_ROOT_OUT)/)
	$(hide) $(foreach item,$(recovery_fstab), \
	  cp -f $(item) $(TARGET_RECOVERY_ROOT_OUT)/etc/recovery.fstab)
	$(hide) cp $(RECOVERY_INSTALL_OTA_KEYS) $(TARGET_RECOVERY_ROOT_OUT)/res/keys
	$(hide) cat $(INSTALLED_DEFAULT_PROP_TARGET) $(recovery_build_prop) \
	        > $(TARGET_RECOVERY_ROOT_OUT)/default.prop
	$(hide) $(MKBOOTFS) $(TARGET_RECOVERY_ROOT_OUT) | $(MINIGZIP) > $(recovery_ramdisk)
	$(hide) $(MKBOOTIMG) $(INTERNAL_RECOVERYIMAGE_ARGS) $(BOARD_MKBOOTIMG_ARGS) --output $@
	$(hide) $(call assert-max-image-size,$@,$(BOARD_RECOVERYIMAGE_PARTITION_SIZE),raw)
	@echo ----- Made recovery image: $@ --------

$(RECOVERY_RESOURCE_ZIP): $(INSTALLED_RECOVERYIMAGE_TARGET)
	$(hide) mkdir -p $(dir $@)
	$(hide) find $(TARGET_RECOVERY_ROOT_OUT)/res -type f | sort | zip -0qrj $@ -@

else
INSTALLED_RECOVERYIMAGE_TARGET :=
RECOVERY_RESOURCE_ZIP :=
endif

.PHONY: recoveryimage
recoveryimage: $(INSTALLED_RECOVERYIMAGE_TARGET) $(RECOVERY_RESOURCE_ZIP)

ifneq ($(BOARD_NAND_PAGE_SIZE),)
mkyaffs2_extra_flags := -c $(BOARD_NAND_PAGE_SIZE)
else
mkyaffs2_extra_flags :=
BOARD_NAND_PAGE_SIZE := 2048
endif

ifneq ($(BOARD_NAND_SPARE_SIZE),)
mkyaffs2_extra_flags += -s $(BOARD_NAND_SPARE_SIZE)
else
BOARD_NAND_SPARE_SIZE := 64
endif

# -----------------------------------------------------------------
# system image
#
# Remove overridden packages from $(ALL_PDK_FUSION_FILES)
PDK_FUSION_SYSIMG_FILES := \
    $(filter-out $(foreach p,$(overridden_packages),$(p) %/$(p).apk), \
        $(ALL_PDK_FUSION_FILES))

INTERNAL_SYSTEMIMAGE_FILES := $(filter $(TARGET_OUT)/%, \
    $(ALL_PREBUILT) \
    $(ALL_COPIED_HEADERS) \
    $(ALL_GENERATED_SOURCES) \
    $(ALL_DEFAULT_INSTALLED_MODULES) \
    $(PDK_FUSION_SYSIMG_FILES) \
    $(RECOVERY_RESOURCE_ZIP))

FULL_SYSTEMIMAGE_DEPS := $(INTERNAL_SYSTEMIMAGE_FILES) $(INTERNAL_USERIMAGES_DEPS)
# -----------------------------------------------------------------
# installed file list
# Depending on anything that $(BUILT_SYSTEMIMAGE) depends on.
# We put installed-files.txt ahead of image itself in the dependency graph
# so that we can get the size stat even if the build fails due to too large
# system image.
INSTALLED_FILES_FILE := $(PRODUCT_OUT)/installed-files.txt
$(INSTALLED_FILES_FILE): $(FULL_SYSTEMIMAGE_DEPS)
	@echo Installed file list: $@
	@mkdir -p $(dir $@)
	@rm -f $@
	$(hide) build/tools/fileslist.py $(TARGET_OUT) > $@

.PHONY: installed-file-list
installed-file-list: $(INSTALLED_FILES_FILE)

$(call dist-for-goals, sdk win_sdk sdk_addon, $(INSTALLED_FILES_FILE))

systemimage_intermediates := \
    $(call intermediates-dir-for,PACKAGING,systemimage)
BUILT_SYSTEMIMAGE := $(systemimage_intermediates)/system.img

# $(1): output file
define build-systemimage-target
  @echo "Target system fs image: $(1)"
  @mkdir -p $(dir $(1)) $(systemimage_intermediates) && rm -rf $(systemimage_intermediates)/system_image_info.txt
  $(call generate-userimage-prop-dictionary, $(systemimage_intermediates)/system_image_info.txt, skip_fsck=true)
  $(hide) PATH=$(foreach p,$(INTERNAL_USERIMAGES_BINARY_PATHS),$(p):)$$PATH \
      ./build/tools/releasetools/build_image.py \
      $(TARGET_OUT) $(systemimage_intermediates)/system_image_info.txt $(1)
endef

$(BUILT_SYSTEMIMAGE): $(FULL_SYSTEMIMAGE_DEPS) $(INSTALLED_FILES_FILE)
	$(call build-systemimage-target,$@)

INSTALLED_SYSTEMIMAGE := $(PRODUCT_OUT)/system.img
SYSTEMIMAGE_SOURCE_DIR := $(TARGET_OUT)

# The system partition needs room for the recovery image as well.  We
# now store the recovery image as a binary patch using the boot image
# as the source (since they are very similar).  Generate the patch so
# we can see how big it's going to be, and include that in the system
# image size check calculation.
ifneq ($(INSTALLED_RECOVERYIMAGE_TARGET),)
intermediates := $(call intermediates-dir-for,PACKAGING,recovery_patch)
RECOVERY_FROM_BOOT_PATCH := $(intermediates)/recovery_from_boot.p
$(RECOVERY_FROM_BOOT_PATCH): $(INSTALLED_RECOVERYIMAGE_TARGET) \
                             $(INSTALLED_BOOTIMAGE_TARGET) \
			     $(HOST_OUT_EXECUTABLES)/imgdiff \
	                     $(HOST_OUT_EXECUTABLES)/bsdiff
	@echo "Construct recovery from boot"
	mkdir -p $(dir $@)
	PATH=$(HOST_OUT_EXECUTABLES):$$PATH $(HOST_OUT_EXECUTABLES)/imgdiff $(INSTALLED_BOOTIMAGE_TARGET) $(INSTALLED_RECOVERYIMAGE_TARGET) $@
endif


$(INSTALLED_SYSTEMIMAGE): $(BUILT_SYSTEMIMAGE) $(RECOVERY_FROM_BOOT_PATCH) | $(ACP)
	@echo "Install system fs image: $@"
	$(copy-file-to-target)
	$(hide) $(call assert-max-image-size,$@ $(RECOVERY_FROM_BOOT_PATCH),$(BOARD_SYSTEMIMAGE_PARTITION_SIZE),yaffs)

systemimage: $(INSTALLED_SYSTEMIMAGE)

.PHONY: systemimage-nodeps snod
systemimage-nodeps snod: $(filter-out systemimage-nodeps snod,$(MAKECMDGOALS)) \
	            | $(INTERNAL_USERIMAGES_DEPS)
	@echo "make $@: ignoring dependencies"
	$(call build-systemimage-target,$(INSTALLED_SYSTEMIMAGE))
	$(hide) $(call assert-max-image-size,$(INSTALLED_SYSTEMIMAGE),$(BOARD_SYSTEMIMAGE_PARTITION_SIZE),yaffs)

ifneq (,$(filter systemimage-nodeps snod, $(MAKECMDGOALS)))
ifeq (true,$(WITH_DEXPREOPT))
$(warning Warning: with dexpreopt enabled, you may need a full rebuild.)
endif
endif

#######
## system tarball
define build-systemtarball-target
    $(call pretty,"Target system fs tarball: $(INSTALLED_SYSTEMTARBALL_TARGET)")
    $(MKTARBALL) $(FS_GET_STATS) \
		$(PRODUCT_OUT) system $(PRIVATE_SYSTEM_TAR) \
		$(INSTALLED_SYSTEMTARBALL_TARGET)
endef

ifndef SYSTEM_TARBALL_FORMAT
    SYSTEM_TARBALL_FORMAT := bz2
endif

system_tar := $(PRODUCT_OUT)/system.tar
INSTALLED_SYSTEMTARBALL_TARGET := $(system_tar).$(SYSTEM_TARBALL_FORMAT)
$(INSTALLED_SYSTEMTARBALL_TARGET): PRIVATE_SYSTEM_TAR := $(system_tar)
$(INSTALLED_SYSTEMTARBALL_TARGET): $(FS_GET_STATS) $(INTERNAL_SYSTEMIMAGE_FILES)
	$(build-systemtarball-target)

.PHONY: systemtarball-nodeps
systemtarball-nodeps: $(FS_GET_STATS) \
                      $(filter-out systemtarball-nodeps stnod,$(MAKECMDGOALS))
	$(build-systemtarball-target)

.PHONY: stnod
stnod: systemtarball-nodeps

#######
## platform.zip: system, plus other files to be used in PDK fusion build,
## in a zip file
##
## PDK_PLATFORM_ZIP_PRODUCT_BINARIES is used to store specified files to platform.zip.
## The variable will be typically set from BoardConfig.mk.
## Files under out dir will be rejected to prevent possible conflicts with other rules.
PDK_PLATFORM_ZIP_PRODUCT_BINARIES := $(filter-out $(OUT_DIR)/%,$(PDK_PLATFORM_ZIP_PRODUCT_BINARIES))
INSTALLED_PLATFORM_ZIP := $(PRODUCT_OUT)/platform.zip
$(INSTALLED_PLATFORM_ZIP) : $(INTERNAL_SYSTEMIMAGE_FILES)
	$(call pretty,"Platform zip package: $(INSTALLED_PLATFORM_ZIP)")
	$(hide) rm -f $@
	$(hide) cd $(dir $@) && zip -qry $(notdir $@) \
		$(TARGET_COPY_OUT_SYSTEM) \
		$(patsubst $(PRODUCT_OUT)/%, %, $(TARGET_OUT_NOTICE_FILES)) \
		$(addprefix symbols/,$(PDK_SYMBOL_FILES_LIST))
ifneq ($(PDK_PLATFORM_JAVA_ZIP_CONTENTS),)
	$(hide) cd $(OUT_DIR) && zip -qry $(patsubst $(OUT_DIR)/%,%,$@) $(PDK_PLATFORM_JAVA_ZIP_CONTENTS)
endif
ifneq ($(PDK_PLATFORM_ZIP_PRODUCT_BINARIES),)
	$(hide) zip -qry $@ $(PDK_PLATFORM_ZIP_PRODUCT_BINARIES)
endif

.PHONY: platform
platform: $(INSTALLED_PLATFORM_ZIP)

.PHONY: platform-java
platform-java: platform

# Dist the platform.zip
ifneq (,$(filter platform platform-java, $(MAKECMDGOALS)))
$(call dist-for-goals, platform platform-java, $(INSTALLED_PLATFORM_ZIP))
endif

#######
## boot tarball
define build-boottarball-target
    $(hide) echo "Target boot fs tarball: $(INSTALLED_BOOTTARBALL_TARGET)"
    $(hide) mkdir -p $(PRODUCT_OUT)/boot
    $(hide) cp -f $(INTERNAL_BOOTIMAGE_FILES) $(PRODUCT_OUT)/boot/.
    $(hide) echo $(BOARD_KERNEL_CMDLINE) > $(PRODUCT_OUT)/boot/cmdline
    $(hide) $(MKTARBALL) $(FS_GET_STATS) \
                 $(PRODUCT_OUT) boot $(PRIVATE_BOOT_TAR) \
                 $(INSTALLED_BOOTTARBALL_TARGET)
endef

ifndef BOOT_TARBALL_FORMAT
    BOOT_TARBALL_FORMAT := bz2
endif

boot_tar := $(PRODUCT_OUT)/boot.tar
INSTALLED_BOOTTARBALL_TARGET := $(boot_tar).$(BOOT_TARBALL_FORMAT)
$(INSTALLED_BOOTTARBALL_TARGET): PRIVATE_BOOT_TAR := $(boot_tar)
$(INSTALLED_BOOTTARBALL_TARGET): $(FS_GET_STATS) $(INTERNAL_BOOTIMAGE_FILES)
	$(build-boottarball-target)

.PHONY: boottarball-nodeps btnod
boottarball-nodeps btnod: $(FS_GET_STATS) \
                      $(filter-out boottarball-nodeps btnod,$(MAKECMDGOALS))
	$(build-boottarball-target)


# -----------------------------------------------------------------
# data partition image
INTERNAL_USERDATAIMAGE_FILES := \
    $(filter $(TARGET_OUT_DATA)/%,$(ALL_DEFAULT_INSTALLED_MODULES))

# Don't build userdata.img if it's extfs but no partition size
skip_userdata.img :=
ifdef INTERNAL_USERIMAGES_EXT_VARIANT
ifndef BOARD_USERDATAIMAGE_PARTITION_SIZE
skip_userdata.img := true
endif
endif

ifneq ($(skip_userdata.img),true)
userdataimage_intermediates := \
    $(call intermediates-dir-for,PACKAGING,userdata)
BUILT_USERDATAIMAGE_TARGET := $(PRODUCT_OUT)/userdata.img

define build-userdataimage-target
  $(call pretty,"Target userdata fs image: $(INSTALLED_USERDATAIMAGE_TARGET)")
  @mkdir -p $(TARGET_OUT_DATA)
  @mkdir -p $(userdataimage_intermediates) && rm -rf $(userdataimage_intermediates)/userdata_image_info.txt
  $(call generate-userimage-prop-dictionary, $(userdataimage_intermediates)/userdata_image_info.txt, skip_fsck=true)
  $(hide) PATH=$(foreach p,$(INTERNAL_USERIMAGES_BINARY_PATHS),$(p):)$$PATH \
      ./build/tools/releasetools/build_image.py \
      $(TARGET_OUT_DATA) $(userdataimage_intermediates)/userdata_image_info.txt $(INSTALLED_USERDATAIMAGE_TARGET)
  $(hide) $(call assert-max-image-size,$(INSTALLED_USERDATAIMAGE_TARGET),$(BOARD_USERDATAIMAGE_PARTITION_SIZE),yaffs)
endef

# We just build this directly to the install location.
INSTALLED_USERDATAIMAGE_TARGET := $(BUILT_USERDATAIMAGE_TARGET)
$(INSTALLED_USERDATAIMAGE_TARGET): $(INTERNAL_USERIMAGES_DEPS) \
                                   $(INTERNAL_USERDATAIMAGE_FILES)
	$(build-userdataimage-target)

.PHONY: userdataimage-nodeps
userdataimage-nodeps: | $(INTERNAL_USERIMAGES_DEPS)
	$(build-userdataimage-target)

endif # not skip_userdata.img
skip_userdata.img :=

#######
## data partition tarball
define build-userdatatarball-target
    $(call pretty,"Target userdata fs tarball: " \
                  "$(INSTALLED_USERDATATARBALL_TARGET)")
    $(MKTARBALL) $(FS_GET_STATS) \
		$(PRODUCT_OUT) data $(PRIVATE_USERDATA_TAR) \
		$(INSTALLED_USERDATATARBALL_TARGET)
endef

userdata_tar := $(PRODUCT_OUT)/userdata.tar
INSTALLED_USERDATATARBALL_TARGET := $(userdata_tar).bz2
$(INSTALLED_USERDATATARBALL_TARGET): PRIVATE_USERDATA_TAR := $(userdata_tar)
$(INSTALLED_USERDATATARBALL_TARGET): $(FS_GET_STATS) $(INTERNAL_USERDATAIMAGE_FILES)
	$(build-userdatatarball-target)

.PHONY: userdatatarball-nodeps
userdatatarball-nodeps: $(FS_GET_STATS)
	$(build-userdatatarball-target)


# -----------------------------------------------------------------
# cache partition image
ifdef BOARD_CACHEIMAGE_FILE_SYSTEM_TYPE
INTERNAL_CACHEIMAGE_FILES := \
    $(filter $(TARGET_OUT_CACHE)/%,$(ALL_DEFAULT_INSTALLED_MODULES))

cacheimage_intermediates := \
    $(call intermediates-dir-for,PACKAGING,cache)
BUILT_CACHEIMAGE_TARGET := $(PRODUCT_OUT)/cache.img

define build-cacheimage-target
  $(call pretty,"Target cache fs image: $(INSTALLED_CACHEIMAGE_TARGET)")
  @mkdir -p $(TARGET_OUT_CACHE)
  @mkdir -p $(cacheimage_intermediates) && rm -rf $(cacheimage_intermediates)/cache_image_info.txt
  $(call generate-userimage-prop-dictionary, $(cacheimage_intermediates)/cache_image_info.txt, skip_fsck=true)
  $(hide) PATH=$(foreach p,$(INTERNAL_USERIMAGES_BINARY_PATHS),$(p):)$$PATH \
      ./build/tools/releasetools/build_image.py \
      $(TARGET_OUT_CACHE) $(cacheimage_intermediates)/cache_image_info.txt $(INSTALLED_CACHEIMAGE_TARGET)
  $(hide) $(call assert-max-image-size,$(INSTALLED_CACHEIMAGE_TARGET),$(BOARD_CACHEIMAGE_PARTITION_SIZE),yaffs)
endef

# We just build this directly to the install location.
INSTALLED_CACHEIMAGE_TARGET := $(BUILT_CACHEIMAGE_TARGET)
$(INSTALLED_CACHEIMAGE_TARGET): $(INTERNAL_USERIMAGES_DEPS) $(INTERNAL_CACHEIMAGE_FILES)
	$(build-cacheimage-target)

.PHONY: cacheimage-nodeps
cacheimage-nodeps: | $(INTERNAL_USERIMAGES_DEPS)
	$(build-cacheimage-target)

endif # BOARD_CACHEIMAGE_FILE_SYSTEM_TYPE


# -----------------------------------------------------------------
# vendor partition image
ifdef BOARD_VENDORIMAGE_FILE_SYSTEM_TYPE
INTERNAL_VENDORIMAGE_FILES := \
    $(filter $(TARGET_OUT_VENDOR)/%,$(ALL_DEFAULT_INSTALLED_MODULES))

vendorimage_intermediates := \
    $(call intermediates-dir-for,PACKAGING,vendor)
BUILT_VENDORIMAGE_TARGET := $(PRODUCT_OUT)/vendor.img

define build-vendorimage-target
  $(call pretty,"Target vendor fs image: $(INSTALLED_VENDORIMAGE_TARGET)")
  @mkdir -p $(TARGET_OUT_VENDOR)
  @mkdir -p $(vendorimage_intermediates) && rm -rf $(vendorimage_intermediates)/vendor_image_info.txt
  $(call generate-userimage-prop-dictionary, $(vendorimage_intermediates)/vendor_image_info.txt, skip_fsck=true)
  $(hide) PATH=$(foreach p,$(INTERNAL_USERIMAGES_BINARY_PATHS),$(p):)$$PATH \
      ./build/tools/releasetools/build_image.py \
      $(TARGET_OUT_VENDOR) $(vendorimage_intermediates)/vendor_image_info.txt $(INSTALLED_VENDORIMAGE_TARGET)
  $(hide) $(call assert-max-image-size,$(INSTALLED_VENDORIMAGE_TARGET),$(BOARD_VENDORIMAGE_PARTITION_SIZE),yaffs)
endef

# We just build this directly to the install location.
INSTALLED_VENDORIMAGE_TARGET := $(BUILT_VENDORIMAGE_TARGET)
$(INSTALLED_VENDORIMAGE_TARGET): $(INTERNAL_USERIMAGES_DEPS) $(INTERNAL_VENDORIMAGE_FILES)
	$(build-vendorimage-target)

.PHONY: vendorimage-nodeps
vendorimage-nodeps: | $(INTERNAL_USERIMAGES_DEPS)
	$(build-vendorimage-target)

endif # BOARD_VENDORIMAGE_FILE_SYSTEM_TYPE

# -----------------------------------------------------------------
# bring in the installer image generation defines if necessary
ifeq ($(TARGET_USE_DISKINSTALLER),true)
include bootable/diskinstaller/config.mk
endif

# -----------------------------------------------------------------
# host tools needed to build dist and OTA packages

DISTTOOLS :=  $(HOST_OUT_EXECUTABLES)/minigzip \
	  $(HOST_OUT_EXECUTABLES)/mkbootfs \
	  $(HOST_OUT_EXECUTABLES)/mkbootimg \
	  $(HOST_OUT_EXECUTABLES)/fs_config \
	  $(HOST_OUT_EXECUTABLES)/mkyaffs2image \
	  $(HOST_OUT_EXECUTABLES)/zipalign \
	  $(HOST_OUT_EXECUTABLES)/bsdiff \
	  $(HOST_OUT_EXECUTABLES)/imgdiff \
	  $(HOST_OUT_JAVA_LIBRARIES)/dumpkey.jar \
	  $(HOST_OUT_JAVA_LIBRARIES)/signapk.jar \
	  $(HOST_OUT_EXECUTABLES)/mkuserimg.sh \
	  $(HOST_OUT_EXECUTABLES)/make_ext4fs \
	  $(HOST_OUT_EXECUTABLES)/simg2img \
	  $(HOST_OUT_EXECUTABLES)/e2fsck

OTATOOLS := $(DISTTOOLS) \
	  $(HOST_OUT_EXECUTABLES)/aapt

.PHONY: otatools
otatools: $(OTATOOLS)

# -----------------------------------------------------------------
# A zip of the directories that map to the target filesystem.
# This zip can be used to create an OTA package or filesystem image
# as a post-build step.
#
name := $(TARGET_PRODUCT)
ifeq ($(TARGET_BUILD_TYPE),debug)
  name := $(name)_debug
endif
name := $(name)-target_files-$(FILE_NAME_TAG)

intermediates := $(call intermediates-dir-for,PACKAGING,target_files)
BUILT_TARGET_FILES_PACKAGE := $(intermediates)/$(name).zip
$(BUILT_TARGET_FILES_PACKAGE): intermediates := $(intermediates)
$(BUILT_TARGET_FILES_PACKAGE): \
		zip_root := $(intermediates)/$(name)

# $(1): Directory to copy
# $(2): Location to copy it to
# The "ls -A" is to prevent "acp s/* d" from failing if s is empty.
define package_files-copy-root
  if [ -d "$(strip $(1))" -a "$$(ls -A $(1))" ]; then \
    mkdir -p $(2) && \
    $(ACP) -rd $(strip $(1))/* $(2); \
  fi
endef

built_ota_tools := \
	$(call intermediates-dir-for,EXECUTABLES,applypatch)/applypatch \
	$(call intermediates-dir-for,EXECUTABLES,applypatch_static)/applypatch_static \
	$(call intermediates-dir-for,EXECUTABLES,check_prereq)/check_prereq \
	$(call intermediates-dir-for,EXECUTABLES,sqlite3)/sqlite3 \
	$(call intermediates-dir-for,EXECUTABLES,updater)/updater
$(BUILT_TARGET_FILES_PACKAGE): PRIVATE_OTA_TOOLS := $(built_ota_tools)

$(BUILT_TARGET_FILES_PACKAGE): PRIVATE_RECOVERY_API_VERSION := $(RECOVERY_API_VERSION)
$(BUILT_TARGET_FILES_PACKAGE): PRIVATE_RECOVERY_FSTAB_VERSION := $(RECOVERY_FSTAB_VERSION)

ifeq ($(TARGET_RELEASETOOLS_EXTENSIONS),)
# default to common dir for device vendor
$(BUILT_TARGET_FILES_PACKAGE): tool_extensions := $(TARGET_DEVICE_DIR)/../common
else
$(BUILT_TARGET_FILES_PACKAGE): tool_extensions := $(TARGET_RELEASETOOLS_EXTENSIONS)
endif

# Depending on the various images guarantees that the underlying
# directories are up-to-date.
$(BUILT_TARGET_FILES_PACKAGE): \
		$(INSTALLED_BOOTIMAGE_TARGET) \
		$(INSTALLED_RADIOIMAGE_TARGET) \
		$(INSTALLED_RECOVERYIMAGE_TARGET) \
		$(INSTALLED_SYSTEMIMAGE) \
		$(INSTALLED_USERDATAIMAGE_TARGET) \
		$(INSTALLED_CACHEIMAGE_TARGET) \
		$(INSTALLED_VENDORIMAGE_TARGET) \
		$(INSTALLED_ANDROID_INFO_TXT_TARGET) \
		$(SELINUX_FC) \
		$(built_ota_tools) \
		$(APKCERTS_FILE) \
		$(HOST_OUT_EXECUTABLES)/fs_config \
		| $(ACP)
	@echo "Package target files: $@"
	$(hide) rm -rf $@ $(zip_root)
	$(hide) mkdir -p $(dir $@) $(zip_root)
	@# Components of the recovery image
	$(hide) mkdir -p $(zip_root)/RECOVERY
	$(hide) $(call package_files-copy-root, \
		$(TARGET_RECOVERY_ROOT_OUT),$(zip_root)/RECOVERY/RAMDISK)
ifdef INSTALLED_KERNEL_TARGET
	$(hide) $(ACP) $(INSTALLED_KERNEL_TARGET) $(zip_root)/RECOVERY/kernel
endif
ifdef INSTALLED_2NDBOOTLOADER_TARGET
	$(hide) $(ACP) \
		$(INSTALLED_2NDBOOTLOADER_TARGET) $(zip_root)/RECOVERY/second
endif
ifdef BOARD_KERNEL_CMDLINE
	$(hide) echo "$(BOARD_KERNEL_CMDLINE)" > $(zip_root)/RECOVERY/cmdline
endif
ifdef BOARD_KERNEL_BASE
	$(hide) echo "$(BOARD_KERNEL_BASE)" > $(zip_root)/RECOVERY/base
endif
ifdef BOARD_KERNEL_PAGESIZE
	$(hide) echo "$(BOARD_KERNEL_PAGESIZE)" > $(zip_root)/RECOVERY/pagesize
endif
	@# Components of the boot image
	$(hide) mkdir -p $(zip_root)/BOOT
	$(hide) $(call package_files-copy-root, \
		$(TARGET_ROOT_OUT),$(zip_root)/BOOT/RAMDISK)
ifdef INSTALLED_KERNEL_TARGET
	$(hide) $(ACP) $(INSTALLED_KERNEL_TARGET) $(zip_root)/BOOT/kernel
endif
ifdef INSTALLED_2NDBOOTLOADER_TARGET
	$(hide) $(ACP) \
		$(INSTALLED_2NDBOOTLOADER_TARGET) $(zip_root)/BOOT/second
endif
ifdef BOARD_KERNEL_CMDLINE
	$(hide) echo "$(BOARD_KERNEL_CMDLINE)" > $(zip_root)/BOOT/cmdline
endif
ifdef BOARD_KERNEL_BASE
	$(hide) echo "$(BOARD_KERNEL_BASE)" > $(zip_root)/BOOT/base
endif
ifdef BOARD_KERNEL_PAGESIZE
	$(hide) echo "$(BOARD_KERNEL_PAGESIZE)" > $(zip_root)/BOOT/pagesize
endif
	$(hide) $(foreach t,$(INSTALLED_RADIOIMAGE_TARGET),\
	            mkdir -p $(zip_root)/RADIO; \
	            $(ACP) $(t) $(zip_root)/RADIO/$(notdir $(t));)
	@# Contents of the system image
	$(hide) $(call package_files-copy-root, \
		$(SYSTEMIMAGE_SOURCE_DIR),$(zip_root)/SYSTEM)
	@# Contents of the data image
	$(hide) $(call package_files-copy-root, \
		$(TARGET_OUT_DATA),$(zip_root)/DATA)
ifdef BOARD_VENDORIMAGE_FILE_SYSTEM_TYPE
	@# Contents of the vendor image
	$(hide) $(call package_files-copy-root, \
		$(TARGET_OUT_VENDOR),$(zip_root)/VENDOR)
endif
	@# Extra contents of the OTA package
	$(hide) mkdir -p $(zip_root)/OTA/bin
	$(hide) $(ACP) $(INSTALLED_ANDROID_INFO_TXT_TARGET) $(zip_root)/OTA/
	$(hide) $(ACP) $(PRIVATE_OTA_TOOLS) $(zip_root)/OTA/bin/
	@# Files that do not end up in any images, but are necessary to
	@# build them.
	$(hide) mkdir -p $(zip_root)/META
	$(hide) $(ACP) $(APKCERTS_FILE) $(zip_root)/META/apkcerts.txt
	$(hide) if test -e $(tool_extensions)/releasetools.py; then $(ACP) $(tool_extensions)/releasetools.py $(zip_root)/META/; fi
	$(hide)	echo "$(PRODUCT_OTA_PUBLIC_KEYS)" > $(zip_root)/META/otakeys.txt
	$(hide) echo "recovery_api_version=$(PRIVATE_RECOVERY_API_VERSION)" > $(zip_root)/META/misc_info.txt
	$(hide) echo "fstab_version=$(PRIVATE_RECOVERY_FSTAB_VERSION)" >> $(zip_root)/META/misc_info.txt
ifdef BOARD_FLASH_BLOCK_SIZE
	$(hide) echo "blocksize=$(BOARD_FLASH_BLOCK_SIZE)" >> $(zip_root)/META/misc_info.txt
endif
ifdef BOARD_BOOTIMAGE_PARTITION_SIZE
	$(hide) echo "boot_size=$(BOARD_BOOTIMAGE_PARTITION_SIZE)" >> $(zip_root)/META/misc_info.txt
endif
ifdef BOARD_RECOVERYIMAGE_PARTITION_SIZE
	$(hide) echo "recovery_size=$(BOARD_RECOVERYIMAGE_PARTITION_SIZE)" >> $(zip_root)/META/misc_info.txt
endif
	$(hide) echo "tool_extensions=$(tool_extensions)" >> $(zip_root)/META/misc_info.txt
	$(hide) echo "default_system_dev_certificate=$(DEFAULT_SYSTEM_DEV_CERTIFICATE)" >> $(zip_root)/META/misc_info.txt
ifdef PRODUCT_EXTRA_RECOVERY_KEYS
	$(hide) echo "extra_recovery_keys=$(PRODUCT_EXTRA_RECOVERY_KEYS)" >> $(zip_root)/META/misc_info.txt
endif
	$(hide) echo 'mkbootimg_args=$(BOARD_MKBOOTIMG_ARGS)' >> $(zip_root)/META/misc_info.txt
	$(hide) echo "use_set_metadata=1" >> $(zip_root)/META/misc_info.txt
	$(hide) echo "multistage_support=1" >> $(zip_root)/META/misc_info.txt
	$(hide) echo "update_rename_support=1" >> $(zip_root)/META/misc_info.txt
	$(call generate-userimage-prop-dictionary, $(zip_root)/META/misc_info.txt)
	@# Zip everything up, preserving symlinks
	$(hide) (cd $(zip_root) && zip -qry ../$(notdir $@) .)
	@# Run fs_config on all the system, boot ramdisk, and recovery ramdisk files in the zip, and save the output
	$(hide) zipinfo -1 $@ | awk 'BEGIN { FS="SYSTEM/" } /^SYSTEM\// {print "system/" $$2}' | $(HOST_OUT_EXECUTABLES)/fs_config -C -S $(SELINUX_FC) > $(zip_root)/META/filesystem_config.txt
	$(hide) zipinfo -1 $@ | awk 'BEGIN { FS="BOOT/RAMDISK/" } /^BOOT\/RAMDISK\// {print $$2}' | $(HOST_OUT_EXECUTABLES)/fs_config -C -S $(SELINUX_FC) > $(zip_root)/META/boot_filesystem_config.txt
	$(hide) zipinfo -1 $@ | awk 'BEGIN { FS="RECOVERY/RAMDISK/" } /^RECOVERY\/RAMDISK\// {print $$2}' | $(HOST_OUT_EXECUTABLES)/fs_config -C -S $(SELINUX_FC) > $(zip_root)/META/recovery_filesystem_config.txt
	$(hide) (cd $(zip_root) && zip -q ../$(notdir $@) META/*filesystem_config.txt)

.PHONY: target-files-package
target-files-package: $(BUILT_TARGET_FILES_PACKAGE)

ifneq ($(filter $(MAKECMDGOALS),target-files-package),)
$(call dist-for-goals, target-files-package, $(BUILT_TARGET_FILES_PACKAGE))
endif

ifneq ($(TARGET_PRODUCT),sdk)
ifeq ($(filter generic%,$(TARGET_DEVICE)),)
ifneq ($(TARGET_NO_KERNEL),true)
ifneq ($(recovery_fstab),)

# -----------------------------------------------------------------
# OTA update package

name := $(TARGET_PRODUCT)
ifeq ($(TARGET_BUILD_TYPE),debug)
  name := $(name)_debug
endif
name := $(name)-ota-$(FILE_NAME_TAG)

INTERNAL_OTA_PACKAGE_TARGET := $(PRODUCT_OUT)/$(name).zip

$(INTERNAL_OTA_PACKAGE_TARGET): KEY_CERT_PAIR := $(DEFAULT_KEY_CERT_PAIR)

$(INTERNAL_OTA_PACKAGE_TARGET): $(BUILT_TARGET_FILES_PACKAGE) $(DISTTOOLS)
	@echo "Package OTA: $@"
	$(hide) MKBOOTIMG=$(BOARD_CUSTOM_MKBOOTIMG) \
	   ./build/tools/releasetools/ota_from_target_files -v \
	   -p $(HOST_OUT) \
	   -k $(KEY_CERT_PAIR) \
	   $(BUILT_TARGET_FILES_PACKAGE) $@

.PHONY: otapackage
otapackage: $(INTERNAL_OTA_PACKAGE_TARGET)

# -----------------------------------------------------------------
# The update package

name := $(TARGET_PRODUCT)
ifeq ($(TARGET_BUILD_TYPE),debug)
  name := $(name)_debug
endif
name := $(name)-img-$(FILE_NAME_TAG)

INTERNAL_UPDATE_PACKAGE_TARGET := $(PRODUCT_OUT)/$(name).zip

ifeq ($(TARGET_RELEASETOOLS_EXTENSIONS),)
# default to common dir for device vendor
$(INTERNAL_UPDATE_PACKAGE_TARGET): extensions := $(TARGET_DEVICE_DIR)/../common
else
$(INTERNAL_UPDATE_PACKAGE_TARGET): extensions := $(TARGET_RELEASETOOLS_EXTENSIONS)
endif

$(INTERNAL_UPDATE_PACKAGE_TARGET): $(BUILT_TARGET_FILES_PACKAGE) $(DISTTOOLS)
	@echo "Package: $@"
	$(hide) MKBOOTIMG=$(BOARD_CUSTOM_MKBOOTIMG) \
	   ./build/tools/releasetools/img_from_target_files -v \
	   -s $(extensions) \
	   -p $(HOST_OUT) \
	   $(BUILT_TARGET_FILES_PACKAGE) $@

.PHONY: updatepackage
updatepackage: $(INTERNAL_UPDATE_PACKAGE_TARGET)

endif    # recovery_fstab is defined
endif    # TARGET_NO_KERNEL != true
endif    # TARGET_DEVICE != generic*
endif    # TARGET_PRODUCT != sdk

# -----------------------------------------------------------------
# A zip of the symbols directory.  Keep the full paths to make it
# more obvious where these files came from.
#
name := $(TARGET_PRODUCT)
ifeq ($(TARGET_BUILD_TYPE),debug)
  name := $(name)_debug
endif
name := $(name)-symbols-$(FILE_NAME_TAG)

SYMBOLS_ZIP := $(PRODUCT_OUT)/$(name).zip
$(SYMBOLS_ZIP): $(INSTALLED_SYSTEMIMAGE) $(INSTALLED_BOOTIMAGE_TARGET)
	@echo "Package symbols: $@"
	$(hide) rm -rf $@
	$(hide) mkdir -p $(dir $@)
	$(hide) zip -qr $@ $(TARGET_OUT_UNSTRIPPED)

# -----------------------------------------------------------------
# A zip of the Android Apps. Not keeping full path so that we don't
# include product names when distributing
#
name := $(TARGET_PRODUCT)
ifeq ($(TARGET_BUILD_TYPE),debug)
  name := $(name)_debug
endif
name := $(name)-apps-$(FILE_NAME_TAG)

APPS_ZIP := $(PRODUCT_OUT)/$(name).zip
$(APPS_ZIP): $(INSTALLED_SYSTEMIMAGE)
	@echo "Package apps: $@"
	$(hide) rm -rf $@
	$(hide) mkdir -p $(dir $@)
	$(hide) zip -qj $@ $(TARGET_OUT_APPS)/* $(TARGET_OUT_APPS_PRIVILEGED)/*


#------------------------------------------------------------------
# A zip of emma code coverage meta files. Generated for fully emma
# instrumented build.
#
ifeq (true,$(EMMA_INSTRUMENT))
EMMA_META_ZIP := $(PRODUCT_OUT)/emma_meta.zip
# the dependency will be set up later in build/core/main.mk.
$(EMMA_META_ZIP) :
	@echo "Collecting Emma coverage meta files."
	$(hide) find $(TARGET_COMMON_OUT_ROOT) -name "coverage.em" | \
		zip -@ -q $@

endif # EMMA_INSTRUMENT=true

#------------------------------------------------------------------
# A zip of Proguard obfuscation dictionary files.
# Only for apps_only build.
#
ifdef TARGET_BUILD_APPS
PROGUARD_DICT_ZIP := $(PRODUCT_OUT)/$(TARGET_PRODUCT)-proguard-dict-$(FILE_NAME_TAG).zip
# the dependency will be set up later in build/core/main.mk.
$(PROGUARD_DICT_ZIP) :
	@echo "Packaging Proguard obfuscation dictionary files."
	$(hide) dict_files=`find $(TARGET_OUT_COMMON_INTERMEDIATES)/APPS -name proguard_dictionary`; \
		if [ -n "$$dict_files" ]; then \
		  zip -q $@ $$dict_files; \
		else \
		  touch $(dir $@)/dummy; \
		  (cd $(dir $@) && zip -q $(notdir $@) dummy); \
		  zip -qd $@ dummy; \
		  rm $(dir $@)/dummy; \
		fi

endif # TARGET_BUILD_APPS

# -----------------------------------------------------------------
# dalvik something
.PHONY: dalvikfiles
dalvikfiles: $(INTERNAL_DALVIK_MODULES)

# -----------------------------------------------------------------
# The emulator package
ifeq ($(BUILD_EMULATOR),true)
INTERNAL_EMULATOR_PACKAGE_FILES += \
        $(HOST_OUT_EXECUTABLES)/emulator$(HOST_EXECUTABLE_SUFFIX) \
        prebuilts/qemu-kernel/$(TARGET_ARCH)/kernel-qemu \
        $(INSTALLED_RAMDISK_TARGET) \
		$(INSTALLED_SYSTEMIMAGE) \
		$(INSTALLED_USERDATAIMAGE_TARGET)

name := $(TARGET_PRODUCT)-emulator-$(FILE_NAME_TAG)

INTERNAL_EMULATOR_PACKAGE_TARGET := $(PRODUCT_OUT)/$(name).zip

$(INTERNAL_EMULATOR_PACKAGE_TARGET): $(INTERNAL_EMULATOR_PACKAGE_FILES)
	@echo "Package: $@"
	$(hide) zip -qj $@ $(INTERNAL_EMULATOR_PACKAGE_FILES)

endif
# -----------------------------------------------------------------
# Old PDK stuffs, retired
# The pdk package (Platform Development Kit)

#ifneq (,$(filter pdk,$(MAKECMDGOALS)))
#  include development/pdk/Pdk.mk
#endif


# -----------------------------------------------------------------
# The SDK

# The SDK includes host-specific components, so it belongs under HOST_OUT.
sdk_dir := $(HOST_OUT)/sdk

# Build a name that looks like:
#
#     linux-x86   --> android-sdk_12345_linux-x86
#     darwin-x86  --> android-sdk_12345_mac-x86
#     windows-x86 --> android-sdk_12345_windows
#
sdk_name := android-sdk_$(FILE_NAME_TAG)
ifeq ($(HOST_OS),darwin)
  INTERNAL_SDK_HOST_OS_NAME := mac
else
  INTERNAL_SDK_HOST_OS_NAME := $(HOST_OS)
endif
ifneq ($(HOST_OS),windows)
  INTERNAL_SDK_HOST_OS_NAME := $(INTERNAL_SDK_HOST_OS_NAME)-$(HOST_ARCH)
endif
sdk_name := $(sdk_name)_$(INTERNAL_SDK_HOST_OS_NAME)

sdk_dep_file := $(sdk_dir)/sdk_deps.mk

ATREE_FILES :=
-include $(sdk_dep_file)

# if we don't have a real list, then use "everything"
ifeq ($(strip $(ATREE_FILES)),)
ATREE_FILES := \
	$(ALL_PREBUILT) \
	$(ALL_COPIED_HEADERS) \
	$(ALL_GENERATED_SOURCES) \
	$(ALL_DEFAULT_INSTALLED_MODULES) \
	$(INSTALLED_RAMDISK_TARGET) \
	$(ALL_DOCS) \
	$(ALL_SDK_FILES)
endif

atree_dir := development/build


sdk_atree_files := \
	$(atree_dir)/sdk.exclude.atree \
<<<<<<< HEAD
	$(atree_dir)/sdk-$(HOST_OS)-$(HOST_ARCH).atree \
	$(sdk_tools_atree_files)
=======
	$(atree_dir)/sdk.atree \
	$(atree_dir)/sdk-$(HOST_OS)-$(HOST_ARCH).atree
>>>>>>> 05a7a955

# development/build/sdk-android-<abi>.atree is used to differentiate
# between architecture models (e.g. ARMv5TE versus ARMv7) when copying
# files like the kernel image. We use TARGET_CPU_ABI because we don't
# have a better way to distinguish between CPU models.
ifneq (,$(strip $(wildcard $(atree_dir)/sdk-android-$(TARGET_CPU_ABI).atree)))
  sdk_atree_files += $(atree_dir)/sdk-android-$(TARGET_CPU_ABI).atree
endif

ifneq ($(PRODUCTS.$(INTERNAL_PRODUCT).PRODUCT_SDK_ATREE_FILES),)
sdk_atree_files += $(PRODUCTS.$(INTERNAL_PRODUCT).PRODUCT_SDK_ATREE_FILES)
else
sdk_atree_files += $(atree_dir)/sdk.atree
endif

deps := \
	$(target_notice_file_txt) \
	$(tools_notice_file_txt) \
	$(OUT_DOCS)/offline-sdk-timestamp \
	$(SYMBOLS_ZIP) \
	$(INSTALLED_SYSTEMIMAGE) \
	$(INSTALLED_USERDATAIMAGE_TARGET) \
	$(INSTALLED_RAMDISK_TARGET) \
	$(INSTALLED_SDK_BUILD_PROP_TARGET) \
	$(INSTALLED_BUILD_PROP_TARGET) \
	$(ATREE_FILES) \
<<<<<<< HEAD
	$(sdk_atree_files) \
	$(sdk_tools_atree_files) \
=======
	$(atree_dir)/sdk.atree \
>>>>>>> 05a7a955
	$(HOST_OUT_EXECUTABLES)/atree \
	$(HOST_OUT_EXECUTABLES)/line_endings

INTERNAL_SDK_TARGET := $(sdk_dir)/$(sdk_name).zip
$(INTERNAL_SDK_TARGET): PRIVATE_NAME := $(sdk_name)
$(INTERNAL_SDK_TARGET): PRIVATE_DIR := $(sdk_dir)/$(sdk_name)
$(INTERNAL_SDK_TARGET): PRIVATE_DEP_FILE := $(sdk_dep_file)
$(INTERNAL_SDK_TARGET): PRIVATE_INPUT_FILES := $(sdk_atree_files)

# Set SDK_GNU_ERROR to non-empty to fail when a GNU target is built.
#
#SDK_GNU_ERROR := true

$(INTERNAL_SDK_TARGET): $(deps)
	@echo "Package SDK: $@"
	$(hide) rm -rf $(PRIVATE_DIR) $@
	$(hide) for f in $(target_gnu_MODULES); do \
	  if [ -f $$f ]; then \
	    echo SDK: $(if $(SDK_GNU_ERROR),ERROR:,warning:) \
	        including GNU target $$f >&2; \
	    FAIL=$(SDK_GNU_ERROR); \
	  fi; \
	done; \
	if [ $$FAIL ]; then exit 1; fi
	$(hide) ( \
		ATREE_STRIP="strip -x" \
		$(HOST_OUT_EXECUTABLES)/atree \
		$(addprefix -f ,$(PRIVATE_INPUT_FILES)) \
			-m $(PRIVATE_DEP_FILE) \
			-I . \
			-I $(PRODUCT_OUT) \
			-I $(HOST_OUT) \
			-I $(TARGET_COMMON_OUT_ROOT) \
			-v "PLATFORM_NAME=android-$(PLATFORM_VERSION)" \
			-v "OUT_DIR=$(OUT_DIR)" \
			-v "HOST_OUT=$(HOST_OUT)" \
			-v "TARGET_ARCH=$(TARGET_ARCH)" \
			-v "TARGET_CPU_ABI=$(TARGET_CPU_ABI)" \
			-v "DLL_EXTENSION=$(HOST_SHLIB_SUFFIX)" \
			-o $(PRIVATE_DIR) && \
		cp -f $(target_notice_file_txt) \
				$(PRIVATE_DIR)/system-images/android-$(PLATFORM_VERSION)/$(TARGET_CPU_ABI)/NOTICE.txt && \
		cp -f $(tools_notice_file_txt) $(PRIVATE_DIR)/platform-tools/NOTICE.txt && \
		HOST_OUT_EXECUTABLES=$(HOST_OUT_EXECUTABLES) HOST_OS=$(HOST_OS) \
			development/build/tools/sdk_clean.sh $(PRIVATE_DIR) && \
		chmod -R ug+rwX $(PRIVATE_DIR) && \
		cd $(dir $@) && zip -rq $(notdir $@) $(PRIVATE_NAME) \
	) || ( rm -rf $(PRIVATE_DIR) $@ && exit 44 )


# Is a Windows SDK requested? If so, we need some definitions from here
# in order to find the Linux SDK used to create the Windows one.
MAIN_SDK_NAME := $(sdk_name)
MAIN_SDK_DIR  := $(sdk_dir)
MAIN_SDK_ZIP  := $(INTERNAL_SDK_TARGET)
ifneq ($(filter win_sdk,$(MAKECMDGOALS)),)
include $(TOPDIR)development/build/tools/windows_sdk.mk
endif

# -----------------------------------------------------------------
# Findbugs
INTERNAL_FINDBUGS_XML_TARGET := $(PRODUCT_OUT)/findbugs.xml
INTERNAL_FINDBUGS_HTML_TARGET := $(PRODUCT_OUT)/findbugs.html
$(INTERNAL_FINDBUGS_XML_TARGET): $(ALL_FINDBUGS_FILES)
	@echo UnionBugs: $@
	$(hide) prebuilt/common/findbugs/bin/unionBugs $(ALL_FINDBUGS_FILES) \
	> $@
$(INTERNAL_FINDBUGS_HTML_TARGET): $(INTERNAL_FINDBUGS_XML_TARGET)
	@echo ConvertXmlToText: $@
	$(hide) prebuilt/common/findbugs/bin/convertXmlToText -html:fancy.xsl \
	$(INTERNAL_FINDBUGS_XML_TARGET) > $@

# -----------------------------------------------------------------
# Findbugs

# -----------------------------------------------------------------
# These are some additional build tasks that need to be run.
ifneq ($(dont_bother),true)
include $(sort $(wildcard $(BUILD_SYSTEM)/tasks/*.mk))
-include $(sort $(wildcard vendor/*/build/tasks/*.mk))
-include $(sort $(wildcard device/*/build/tasks/*.mk))
endif

# -----------------------------------------------------------------
# Create SDK repository packages. Must be done after tasks/* since
# we need the addon rules defined.
ifneq ($(sdk_repo_goal),)
include $(TOPDIR)development/build/tools/sdk_repo.mk
endif<|MERGE_RESOLUTION|>--- conflicted
+++ resolved
@@ -1494,13 +1494,7 @@
 
 sdk_atree_files := \
 	$(atree_dir)/sdk.exclude.atree \
-<<<<<<< HEAD
-	$(atree_dir)/sdk-$(HOST_OS)-$(HOST_ARCH).atree \
-	$(sdk_tools_atree_files)
-=======
-	$(atree_dir)/sdk.atree \
 	$(atree_dir)/sdk-$(HOST_OS)-$(HOST_ARCH).atree
->>>>>>> 05a7a955
 
 # development/build/sdk-android-<abi>.atree is used to differentiate
 # between architecture models (e.g. ARMv5TE versus ARMv7) when copying
@@ -1527,12 +1521,7 @@
 	$(INSTALLED_SDK_BUILD_PROP_TARGET) \
 	$(INSTALLED_BUILD_PROP_TARGET) \
 	$(ATREE_FILES) \
-<<<<<<< HEAD
 	$(sdk_atree_files) \
-	$(sdk_tools_atree_files) \
-=======
-	$(atree_dir)/sdk.atree \
->>>>>>> 05a7a955
 	$(HOST_OUT_EXECUTABLES)/atree \
 	$(HOST_OUT_EXECUTABLES)/line_endings
 
