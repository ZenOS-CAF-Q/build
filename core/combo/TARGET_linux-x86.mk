#
# Copyright (C) 2006 The Android Open Source Project
#
# Licensed under the Apache License, Version 2.0 (the "License");
# you may not use this file except in compliance with the License.
# You may obtain a copy of the License at
#
#      http://www.apache.org/licenses/LICENSE-2.0
#
# Unless required by applicable law or agreed to in writing, software
# distributed under the License is distributed on an "AS IS" BASIS,
# WITHOUT WARRANTIES OR CONDITIONS OF ANY KIND, either express or implied.
# See the License for the specific language governing permissions and
# limitations under the License.
#

# Configuration for Linux on x86 as a target.
# Included by combo/select.mk

# Provide a default variant.
ifeq ($(strip $(TARGET_ARCH_VARIANT)),)
TARGET_ARCH_VARIANT := x86
endif

# Include the arch-variant-specific configuration file.
# Its role is to define various ARCH_X86_HAVE_XXX feature macros,
# plus initial values for TARGET_GLOBAL_CFLAGS
#
TARGET_ARCH_SPECIFIC_MAKEFILE := $(BUILD_COMBOS)/arch/$(TARGET_ARCH)/$(TARGET_ARCH_VARIANT).mk
ifeq ($(strip $(wildcard $(TARGET_ARCH_SPECIFIC_MAKEFILE))),)
$(error Unknown $(TARGET_ARCH) architecture version: $(TARGET_ARCH_VARIANT))
endif

include $(TARGET_ARCH_SPECIFIC_MAKEFILE)


# You can set TARGET_TOOLS_PREFIX to get gcc from somewhere else
ifeq ($(strip $(TARGET_TOOLS_PREFIX)),)
TARGET_TOOLCHAIN_ROOT := prebuilts/gcc/$(HOST_PREBUILT_TAG)/x86/i686-linux-android-4.6
TARGET_TOOLS_PREFIX := $(TARGET_TOOLCHAIN_ROOT)/bin/i686-linux-android-
endif

TARGET_CC := $(TARGET_TOOLS_PREFIX)gcc$(HOST_EXECUTABLE_SUFFIX)
TARGET_CXX := $(TARGET_TOOLS_PREFIX)g++$(HOST_EXECUTABLE_SUFFIX)
TARGET_AR := $(TARGET_TOOLS_PREFIX)ar$(HOST_EXECUTABLE_SUFFIX)
TARGET_OBJCOPY := $(TARGET_TOOLS_PREFIX)objcopy$(HOST_EXECUTABLE_SUFFIX)
TARGET_LD := $(TARGET_TOOLS_PREFIX)ld$(HOST_EXECUTABLE_SUFFIX)
TARGET_STRIP := $(TARGET_TOOLS_PREFIX)strip$(HOST_EXECUTABLE_SUFFIX)

ifeq ($(TARGET_BUILD_VARIANT),user)
TARGET_STRIP_COMMAND = $(TARGET_STRIP) --strip-debug $< -o $@
else
TARGET_STRIP_COMMAND = $(TARGET_STRIP) --strip-debug $< -o $@ && \
	$(TARGET_OBJCOPY) --add-gnu-debuglink=$< $@
endif

ifneq ($(wildcard $(TARGET_CC)),)
TARGET_LIBGCC := \
	$(shell $(TARGET_CC) -m32 -print-file-name=libgcc.a)
endif

TARGET_NO_UNDEFINED_LDFLAGS := -Wl,--no-undefined

libc_root := bionic/libc
libm_root := bionic/libm
libstdc++_root := bionic/libstdc++
libthread_db_root := bionic/libthread_db

# unless CUSTOM_KERNEL_HEADERS is defined, we're going to use
# symlinks located in out/ to point to the appropriate kernel
# headers. see 'config/kernel_headers.make' for more details
#
ifneq ($(CUSTOM_KERNEL_HEADERS),)
    KERNEL_HEADERS_COMMON := $(CUSTOM_KERNEL_HEADERS)
    KERNEL_HEADERS_ARCH   := $(CUSTOM_KERNEL_HEADERS)
else
    KERNEL_HEADERS_COMMON := $(libc_root)/kernel/common
    KERNEL_HEADERS_ARCH   := $(libc_root)/kernel/arch-$(TARGET_ARCH)
endif
KERNEL_HEADERS := $(KERNEL_HEADERS_COMMON) $(KERNEL_HEADERS_ARCH)

TARGET_GLOBAL_CFLAGS += \
			-O2 \
			-Ulinux \
			-Wa,--noexecstack \
			-Werror=format-security \
			-Wstrict-aliasing=2 \
			-fPIC -fPIE \
			-ffunction-sections \
			-finline-functions \
			-finline-limit=300 \
			-fno-inline-functions-called-once \
			-fno-short-enums \
			-fstrict-aliasing \
			-funswitch-loops \
<<<<<<< HEAD
			-funwind-tables

android_config_h := $(call select-android-config-h,target_linux-x86)
TARGET_ANDROID_CONFIG_CFLAGS := -include $(android_config_h) -I $(dir $(android_config_h))
TARGET_GLOBAL_CFLAGS += $(TARGET_ANDROID_CONFIG_CFLAGS)
=======
			-funwind-tables \
			-fstack-protector \
			-include $(call select-android-config-h,target_linux-x86)
>>>>>>> 3e91f5ad

# XXX: Not sure this is still needed. Must check with our toolchains.
TARGET_GLOBAL_CPPFLAGS += \
			-fno-use-cxa-atexit

# XXX: Our toolchain is normally configured to always set these flags by default
# however, there have been reports that this is sometimes not the case. So make
# them explicit here unless we have the time to carefully check it
#
TARGET_GLOBAL_CFLAGS += -mstackrealign -msse3 -mfpmath=sse -m32

# XXX: These flags should not be defined here anymore. Instead, the Android.mk
# of the modules that depend on these features should instead check the
# corresponding macros (e.g. ARCH_X86_HAVE_SSE2 and ARCH_X86_HAVE_SSSE3)
# Keep them here until this is all cleared up.
#
ifeq ($(ARCH_X86_HAVE_SSE2),true)
TARGET_GLOBAL_CFLAGS += -DUSE_SSE2
endif

ifeq ($(ARCH_X86_HAVE_SSSE3),true)   # yes, really SSSE3, not SSE3!
TARGET_GLOBAL_CFLAGS += -DUSE_SSSE3
endif

# XXX: This flag is probably redundant. I believe our toolchain always sets
# it by default. Consider for removal.
#
TARGET_GLOBAL_CFLAGS += -mbionic

# XXX: This flag is probably redundant. The macro should be defined by our
# toolchain binaries automatically (as a compiler built-in).
# Check with: $BINPREFIX-gcc -dM -E < /dev/null
#
# Consider for removal.
#
TARGET_GLOBAL_CFLAGS += -D__ANDROID__

# XXX: This flag is probably redundant since our toolchain binaries already
# generate 32-bit machine code. It probably dates back to the old days
# where we were using the host toolchain on Linux to build the platform
# images. Consider it for removal.
TARGET_GLOBAL_LDFLAGS += -m32

TARGET_GLOBAL_LDFLAGS += -Wl,-z,noexecstack
TARGET_GLOBAL_LDFLAGS += -Wl,-z,relro -Wl,-z,now
TARGET_GLOBAL_LDFLAGS += -Wl,--gc-sections

TARGET_C_INCLUDES := \
	$(libc_root)/arch-x86/include \
	$(libc_root)/include \
	$(libstdc++_root)/include \
	$(KERNEL_HEADERS) \
	$(libm_root)/include \
	$(libm_root)/include/i387 \
	$(libthread_db_root)/include

TARGET_CRTBEGIN_STATIC_O := $(TARGET_OUT_INTERMEDIATE_LIBRARIES)/crtbegin_static.o
TARGET_CRTBEGIN_DYNAMIC_O := $(TARGET_OUT_INTERMEDIATE_LIBRARIES)/crtbegin_dynamic.o
TARGET_CRTEND_O := $(TARGET_OUT_INTERMEDIATE_LIBRARIES)/crtend_android.o

TARGET_CRTBEGIN_SO_O := $(TARGET_OUT_INTERMEDIATE_LIBRARIES)/crtbegin_so.o
TARGET_CRTEND_SO_O := $(TARGET_OUT_INTERMEDIATE_LIBRARIES)/crtend_so.o

TARGET_STRIP_MODULE:=true

TARGET_DEFAULT_SYSTEM_SHARED_LIBRARIES := libc libstdc++ libm

TARGET_CUSTOM_LD_COMMAND := true
define transform-o-to-shared-lib-inner
$(hide) $(PRIVATE_CXX) \
	$(PRIVATE_TARGET_GLOBAL_LDFLAGS) \
	 -nostdlib -Wl,-soname,$(notdir $@) \
	 -shared -Bsymbolic \
	$(TARGET_GLOBAL_CFLAGS) \
	$(PRIVATE_TARGET_GLOBAL_LD_DIRS) \
	$(if $(filter true,$(PRIVATE_NO_CRT)),,$(PRIVATE_TARGET_CRTBEGIN_SO_O)) \
	$(PRIVATE_ALL_OBJECTS) \
	-Wl,--whole-archive \
	$(call normalize-target-libraries,$(PRIVATE_ALL_WHOLE_STATIC_LIBRARIES)) \
	-Wl,--no-whole-archive \
	$(if $(PRIVATE_GROUP_STATIC_LIBRARIES),-Wl$(comma)--start-group) \
	$(call normalize-target-libraries,$(PRIVATE_ALL_STATIC_LIBRARIES)) \
	$(if $(PRIVATE_GROUP_STATIC_LIBRARIES),-Wl$(comma)--end-group) \
	$(call normalize-target-libraries,$(PRIVATE_ALL_SHARED_LIBRARIES)) \
	-o $@ \
	$(PRIVATE_LDFLAGS) \
	$(PRIVATE_TARGET_LIBGCC) \
	$(if $(filter true,$(PRIVATE_NO_CRT)),,$(PRIVATE_TARGET_CRTEND_SO_O))
endef

define transform-o-to-executable-inner
$(hide) $(PRIVATE_CXX) \
	$(TARGET_GLOBAL_LDFLAGS) \
	-nostdlib -Bdynamic \
	-Wl,-dynamic-linker,/system/bin/linker \
	-Wl,-z,nocopyreloc \
	-fPIE -pie \
	-o $@ \
	$(TARGET_GLOBAL_LD_DIRS) \
	-Wl,-rpath-link=$(TARGET_OUT_INTERMEDIATE_LIBRARIES) \
	$(call normalize-target-libraries,$(PRIVATE_ALL_SHARED_LIBRARIES)) \
	$(if $(filter true,$(PRIVATE_NO_CRT)),,$(TARGET_CRTBEGIN_DYNAMIC_O)) \
	$(PRIVATE_ALL_OBJECTS) \
	-Wl,--whole-archive \
	$(call normalize-target-libraries,$(PRIVATE_ALL_WHOLE_STATIC_LIBRARIES)) \
	-Wl,--no-whole-archive \
	$(if $(PRIVATE_GROUP_STATIC_LIBRARIES),-Wl$(comma)--start-group) \
	$(call normalize-target-libraries,$(PRIVATE_ALL_STATIC_LIBRARIES)) \
	$(if $(PRIVATE_GROUP_STATIC_LIBRARIES),-Wl$(comma)--end-group) \
	$(PRIVATE_LDFLAGS) \
	$(TARGET_LIBGCC) \
	$(if $(filter true,$(PRIVATE_NO_CRT)),,$(TARGET_CRTEND_O))
endef

define transform-o-to-static-executable-inner
$(hide) $(PRIVATE_CXX) \
	$(TARGET_GLOBAL_LDFLAGS) \
	-nostdlib -Bstatic \
	-o $@ \
	$(TARGET_GLOBAL_LD_DIRS) \
	$(if $(filter true,$(PRIVATE_NO_CRT)),,$(TARGET_CRTBEGIN_STATIC_O)) \
	$(PRIVATE_LDFLAGS) \
	$(PRIVATE_ALL_OBJECTS) \
	-Wl,--whole-archive \
	$(call normalize-target-libraries,$(PRIVATE_ALL_WHOLE_STATIC_LIBRARIES)) \
	-Wl,--no-whole-archive \
	-Wl,--start-group \
	$(call normalize-target-libraries,$(PRIVATE_ALL_STATIC_LIBRARIES)) \
	$(TARGET_LIBGCC) \
	-Wl,--end-group \
	$(if $(filter true,$(PRIVATE_NO_CRT)),,$(TARGET_CRTEND_O))
endef

# Special check for x86 NDK ABI compatibility.
# The TARGET_CPU_ABI variable should be defined in BoardConfig.mk to 'x86'
# *only* if the platform image is compatible with the NDK x86 ABI.
#
# We perform a small check here to ensure that nothing bad can happen.
#
ifeq ($(TARGET_CPU_ABI),x86)
  ifneq (true-true-true-true,$(ARCH_X86_HAVE_MMX)-$(ARCH_X86_HAVE_SSE)-$(ARCH_X86_HAVE_SSE2)-$(ARCH_X86_HAVE_SSE3))
    $(info ERROR: Your x86 platform image is not compatible with the NDK x86 ABI)
    $(info As such, you should *not* define TARGET_CPU_ABI to 'x86' in your BoardConfig.mk)
    $(info to ensure that your device will not be mistakenly listed as compatible by
    $(info the Android Market. Also, it is likely that the image will fail the CTS tests)
    $(info Please undefine TARGET_CPU_ABI in your BoardConfig.mk, or select the value 'none')
    $(info The corresponding image will still be able to run Dalvik-based Android applications)
    $(error Aborting build! Please fix your BoardConfig.mk)
  endif
endif<|MERGE_RESOLUTION|>--- conflicted
+++ resolved
@@ -93,17 +93,12 @@
 			-fno-short-enums \
 			-fstrict-aliasing \
 			-funswitch-loops \
-<<<<<<< HEAD
-			-funwind-tables
+			-funwind-tables \
+			-fstack-protector
 
 android_config_h := $(call select-android-config-h,target_linux-x86)
 TARGET_ANDROID_CONFIG_CFLAGS := -include $(android_config_h) -I $(dir $(android_config_h))
 TARGET_GLOBAL_CFLAGS += $(TARGET_ANDROID_CONFIG_CFLAGS)
-=======
-			-funwind-tables \
-			-fstack-protector \
-			-include $(call select-android-config-h,target_linux-x86)
->>>>>>> 3e91f5ad
 
 # XXX: Not sure this is still needed. Must check with our toolchains.
 TARGET_GLOBAL_CPPFLAGS += \
