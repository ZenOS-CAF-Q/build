--- conflicted
+++ resolved
@@ -24,10 +24,6 @@
 hiddenapi_flags_csv := $(intermediates.COMMON)/hiddenapi/flags.csv
 hiddenapi_metadata_csv := $(intermediates.COMMON)/hiddenapi/greylist.csv
 
-<<<<<<< HEAD
-$(eval $(call copy-one-file,$(LOCAL_SOONG_CLASSES_JAR),$(full_classes_jar)))
-$(eval $(call copy-one-file,$(LOCAL_SOONG_CLASSES_JAR),$(full_classes_pre_proguard_jar)))
-=======
 ifdef LOCAL_SOONG_CLASSES_JAR
   $(eval $(call copy-one-file,$(LOCAL_SOONG_CLASSES_JAR),$(full_classes_jar)))
   $(eval $(call copy-one-file,$(LOCAL_SOONG_CLASSES_JAR),$(full_classes_pre_proguard_jar)))
@@ -43,7 +39,6 @@
 endif
 
 $(eval $(call copy-one-file,$(LOCAL_PREBUILT_MODULE_FILE),$(LOCAL_BUILT_MODULE)))
->>>>>>> 724451f8
 
 ifdef LOCAL_SOONG_JACOCO_REPORT_CLASSES_JAR
   $(eval $(call copy-one-file,$(LOCAL_SOONG_JACOCO_REPORT_CLASSES_JAR),\
@@ -84,57 +79,6 @@
 
 
 ifdef LOCAL_SOONG_DEX_JAR
-<<<<<<< HEAD
-  ifneq ($(LOCAL_UNINSTALLABLE_MODULE),true)
-    ifndef LOCAL_IS_HOST_MODULE
-      ifneq ($(filter $(LOCAL_MODULE),$(PRODUCT_BOOT_JARS)),)  # is_boot_jar
-        # Derive greylist from classes.jar.
-        # We use full_classes_jar here, which is the post-proguard jar (on the basis that we also
-        # have a full_classes_pre_proguard_jar). This is consistent with the equivalent code in
-        # java.mk.
-        $(eval $(call hiddenapi-generate-csv,$(full_classes_jar),$(hiddenapi_flags_csv),$(hiddenapi_metadata_csv)))
-        $(eval $(call hiddenapi-copy-soong-jar,$(LOCAL_SOONG_DEX_JAR),$(common_javalib.jar)))
-
-        ifeq (true,$(WITH_DEXPREOPT))
-          # For libart, the boot jars' odex files are replaced by $(DEFAULT_DEX_PREOPT_INSTALLED_IMAGE).
-          # We use this installed_odex trick to get boot.art installed.
-          installed_odex := $(DEFAULT_DEX_PREOPT_INSTALLED_IMAGE)
-          # Append the odex for the 2nd arch if we have one.
-          installed_odex += $($(TARGET_2ND_ARCH_VAR_PREFIX)DEFAULT_DEX_PREOPT_INSTALLED_IMAGE)
-          ALL_MODULES.$(my_register_name).INSTALLED += $(installed_odex)
-          # Make sure to install the .odex and .vdex when you run "make <module_name>"
-         $(my_all_targets): $(installed_odex)
-        endif
-      else # !is_boot_jar
-        $(eval $(call copy-one-file,$(LOCAL_SOONG_DEX_JAR),$(common_javalib.jar)))
-      endif # is_boot_jar
-      $(eval $(call add-dependency,$(common_javalib.jar),$(full_classes_jar) $(full_classes_header_jar)))
-
-      $(eval $(call copy-one-file,$(LOCAL_PREBUILT_MODULE_FILE),$(LOCAL_BUILT_MODULE)))
-      $(eval $(call add-dependency,$(LOCAL_BUILT_MODULE),$(common_javalib.jar)))
-    else # LOCAL_IS_HOST_MODULE
-      $(eval $(call copy-one-file,$(LOCAL_SOONG_DEX_JAR),$(LOCAL_BUILT_MODULE)))
-      $(eval $(call add-dependency,$(LOCAL_BUILT_MODULE),$(full_classes_jar) $(full_classes_header_jar)))
-    endif
-
-    java-dex : $(LOCAL_BUILT_MODULE)
-  else  # LOCAL_UNINSTALLABLE_MODULE
-
-    ifneq ($(filter $(LOCAL_MODULE),$(HIDDENAPI_EXTRA_APP_USAGE_JARS)),)
-      # Derive greylist from classes.jar.
-      # We use full_classes_jar here, which is the post-proguard jar (on the basis that we also
-      # have a full_classes_pre_proguard_jar). This is consistent with the equivalent code in
-      # java.mk.
-      $(eval $(call hiddenapi-generate-csv,$(full_classes_jar),$(hiddenapi_flags_csv),$(hiddenapi_metadata_csv)))
-    endif
-
-    $(eval $(call copy-one-file,$(full_classes_jar),$(LOCAL_BUILT_MODULE)))
-    $(eval $(call copy-one-file,$(LOCAL_SOONG_DEX_JAR),$(common_javalib.jar)))
-    java-dex : $(common_javalib.jar)
-  endif  # LOCAL_UNINSTALLABLE_MODULE
-else  # LOCAL_SOONG_DEX_JAR
-  $(eval $(call copy-one-file,$(full_classes_jar),$(LOCAL_BUILT_MODULE)))
-=======
   ifndef LOCAL_IS_HOST_MODULE
     ifneq ($(filter $(LOCAL_MODULE),$(PRODUCT_BOOT_JARS)),)  # is_boot_jar
       ifeq (true,$(WITH_DEXPREOPT))
@@ -164,7 +108,6 @@
       $(call pretty-error,Installable device module must have LOCAL_SOONG_DEX_JAR set)
     endif
   endif
->>>>>>> 724451f8
 endif  # LOCAL_SOONG_DEX_JAR
 
 my_built_installed := $(foreach f,$(LOCAL_SOONG_BUILT_INSTALLED),\
