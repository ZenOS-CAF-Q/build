# Common to host and target Java modules.

my_soong_problems :=

ifneq ($(filter ../%,$(LOCAL_SRC_FILES)),)
my_soong_problems += dotdot_srcs
endif

ifneq (,$(LOCAL_JNI_SHARED_LIBRARIES))
my_soong_problems += jni_libs
endif

###########################################################
## Java version
###########################################################
# Use the LOCAL_JAVA_LANGUAGE_VERSION if it is set, otherwise
# use one based on the LOCAL_SDK_VERSION. If it is < 24
# pass "1.7" to the tools, if it is unset, >= 24 or "current"
# pass "1.8".
#
# The LOCAL_SDK_VERSION behavior is to ensure that, by default,
# code that is expected to run on older releases of Android
# does not use any 1.8 language features that are not supported
# on earlier runtimes (like default / static interface methods).
# Modules can override this logic by specifying
# LOCAL_JAVA_LANGUAGE_VERSION explicitly.
ifeq (,$(LOCAL_JAVA_LANGUAGE_VERSION))
  ifneq (,$(filter $(LOCAL_SDK_VERSION), $(TARGET_SDK_VERSIONS_WITHOUT_JAVA_18_SUPPORT)))
    LOCAL_JAVA_LANGUAGE_VERSION := 1.7
  else ifneq (,$(filter $(LOCAL_SDK_VERSION), $(TARGET_SDK_VERSIONS_WITHOUT_JAVA_19_SUPPORT)))
    LOCAL_JAVA_LANGUAGE_VERSION := 1.8
  else ifneq (,$(LOCAL_SDK_VERSION)$(TARGET_BUILD_APPS_USE_PREBUILT_SDK))
    # TODO(ccross): allow 1.9 for current and unbundled once we have SDK system modules
    LOCAL_JAVA_LANGUAGE_VERSION := 1.8
  else
    # DEFAULT_JAVA_LANGUAGE_VERSION is 1.8, unless TARGET_OPENJDK9 in which case it is 1.9
    LOCAL_JAVA_LANGUAGE_VERSION := $(DEFAULT_JAVA_LANGUAGE_VERSION)
  endif
endif
LOCAL_JAVACFLAGS += -source $(LOCAL_JAVA_LANGUAGE_VERSION) -target $(LOCAL_JAVA_LANGUAGE_VERSION)

###########################################################

# OpenJDK versions up to 8 shipped with bootstrap and tools jars
# (rt.jar, jce.jar, tools.jar etc.). These are no longer part of
# OpenJDK 9, but we still make them available for host tools that
# are targeting older versions.
USE_HOST_BOOTSTRAP_JARS := true
ifeq (,$(filter $(LOCAL_JAVA_LANGUAGE_VERSION), 1.6 1.7 1.8))
USE_HOST_BOOTSTRAP_JARS := false
endif

###########################################################

# Drop HOST_JDK_TOOLS_JAR from classpath when targeting versions > 9 (which don't have it).
# TODO: Remove HOST_JDK_TOOLS_JAR and all references to it once host
# bootstrap jars are no longer supported (ie. when USE_HOST_BOOTSTRAP_JARS
# is always false). http://b/38418220
ifneq ($(USE_HOST_BOOTSTRAP_JARS),true)
LOCAL_CLASSPATH := $(filter-out $(HOST_JDK_TOOLS_JAR),$(LOCAL_CLASSPATH))
endif

###########################################################
## .proto files: Compile proto files to .java
###########################################################
ifeq ($(strip $(LOCAL_PROTOC_OPTIMIZE_TYPE)),)
  LOCAL_PROTOC_OPTIMIZE_TYPE := lite
endif
proto_sources := $(filter %.proto,$(LOCAL_SRC_FILES))
# Because names of the .java files compiled from .proto files are unknown until the
# .proto files are compiled, we use a timestamp file as depedency.
proto_java_sources_file_stamp :=
ifneq ($(proto_sources),)
proto_sources_fullpath := $(addprefix $(LOCAL_PATH)/, $(proto_sources))

proto_java_intemediate_dir := $(intermediates.COMMON)/proto
proto_java_sources_file_stamp := $(proto_java_intemediate_dir)/Proto.stamp
proto_java_sources_dir := $(proto_java_intemediate_dir)/src

$(proto_java_sources_file_stamp): PRIVATE_PROTO_INCLUDES := $(TOP)
$(proto_java_sources_file_stamp): PRIVATE_PROTO_SRC_FILES := $(proto_sources_fullpath)
$(proto_java_sources_file_stamp): PRIVATE_PROTO_JAVA_OUTPUT_DIR := $(proto_java_sources_dir)
$(proto_java_sources_file_stamp): PRIVATE_PROTOC_FLAGS := $(LOCAL_PROTOC_FLAGS)
ifeq ($(LOCAL_PROTOC_OPTIMIZE_TYPE),micro)
$(proto_java_sources_file_stamp): PRIVATE_PROTO_JAVA_OUTPUT_OPTION := --javamicro_out
else
  ifeq ($(LOCAL_PROTOC_OPTIMIZE_TYPE),nano)
$(proto_java_sources_file_stamp): PRIVATE_PROTO_JAVA_OUTPUT_OPTION := --javanano_out
  else
    ifeq ($(LOCAL_PROTOC_OPTIMIZE_TYPE),stream)
$(proto_java_sources_file_stamp): PRIVATE_PROTO_JAVA_OUTPUT_OPTION := --javastream_out
$(proto_java_sources_file_stamp): PRIVATE_PROTOC_FLAGS += --plugin=$(HOST_OUT_EXECUTABLES)/protoc-gen-javastream
$(proto_java_sources_file_stamp): $(HOST_OUT_EXECUTABLES)/protoc-gen-javastream
    else
$(proto_java_sources_file_stamp): PRIVATE_PROTO_JAVA_OUTPUT_OPTION := --java_out
    endif
  endif
endif
$(proto_java_sources_file_stamp): PRIVATE_PROTO_JAVA_OUTPUT_PARAMS := $(if $(filter lite,$(LOCAL_PROTOC_OPTIMIZE_TYPE)),lite$(if $(LOCAL_PROTO_JAVA_OUTPUT_PARAMS),:,),)$(LOCAL_PROTO_JAVA_OUTPUT_PARAMS)
$(proto_java_sources_file_stamp) : $(proto_sources_fullpath) $(PROTOC)
	$(call transform-proto-to-java)

#TODO: protoc should output the dependencies introduced by imports.

ALL_MODULES.$(my_register_name).PROTO_FILES := $(proto_sources_fullpath)
endif # proto_sources

#########################################
## Java resources

# Look for resource files in any specified directories.
# Non-java and non-doc files will be picked up as resources
# and included in the output jar file.
java_resource_file_groups :=

LOCAL_JAVA_RESOURCE_DIRS := $(strip $(LOCAL_JAVA_RESOURCE_DIRS))
ifneq ($(LOCAL_JAVA_RESOURCE_DIRS),)
  # This makes a list of words like
  #     <dir1>::<file1>:<file2> <dir2>::<file1> <dir3>:
  # where each of the files is relative to the directory it's grouped with.
  # Directories that don't contain any resource files will result in groups
  # that end with a colon, and they are stripped out in the next step.
  java_resource_file_groups += \
    $(foreach dir,$(LOCAL_JAVA_RESOURCE_DIRS), \
	$(subst $(space),:,$(strip \
		$(LOCAL_PATH)/$(dir): \
	    $(patsubst ./%,%,$(sort $(shell cd $(LOCAL_PATH)/$(dir) && \
		find . \
		    -type d -a -name ".svn" -prune -o \
		    -type f \
			-a \! -name "*.java" \
			-a \! -name "package.html" \
			-a \! -name "overview.html" \
			-a \! -name ".*.swp" \
			-a \! -name ".DS_Store" \
			-a \! -name "*~" \
			-print \
		    ))) \
	)) \
    )
  java_resource_file_groups := $(filter-out %:,$(java_resource_file_groups))
endif # LOCAL_JAVA_RESOURCE_DIRS

ifneq ($(LOCAL_JAVA_RESOURCE_FILES),)
  # Converts LOCAL_JAVA_RESOURCE_FILES := <file> to $(dir $(file))::$(notdir $(file))
  # and LOCAL_JAVA_RESOURCE_FILES := <dir>:<file> to <dir>::<file>
  java_resource_file_groups += $(strip $(foreach res,$(LOCAL_JAVA_RESOURCE_FILES), \
    $(eval _file := $(call word-colon,2,$(res))) \
    $(if $(_file), \
      $(eval _base := $(call word-colon,1,$(res))), \
      $(eval _base := $(dir $(res))) \
        $(eval _file := $(notdir $(res)))) \
    $(if $(filter /%, \
      $(filter-out $(OUT_DIR)/%,$(_base) $(_file))), \
        $(call pretty-error,LOCAL_JAVA_RESOURCE_FILES may not include absolute paths: $(_base) $(_file))) \
    $(patsubst %/,%,$(_base))::$(_file)))

endif # LOCAL_JAVA_RESOURCE_FILES

ifdef java_resource_file_groups
  # The full paths to all resources, used for dependencies.
  java_resource_sources := \
    $(foreach group,$(java_resource_file_groups), \
	$(addprefix $(word 1,$(subst :,$(space),$(group)))/, \
	    $(wordlist 2,9999,$(subst :,$(space),$(group))) \
	) \
    )
  # The arguments to jar that will include these files in a jar file.
  # Quote the file name to handle special characters (such as #) correctly.
  extra_jar_args := \
    $(foreach group,$(java_resource_file_groups), \
	$(addprefix -C "$(word 1,$(subst :,$(space),$(group)))" , \
	    $(foreach w, $(wordlist 2,9999,$(subst :,$(space),$(group))), "$(w)" ) \
	) \
    )
  java_resource_file_groups :=
else
  java_resource_sources :=
  extra_jar_args :=
endif # java_resource_file_groups

#####################################
## Warn if there is unrecognized file in LOCAL_SRC_FILES.
my_unknown_src_files := $(filter-out \
  %.java %.aidl %.proto %.logtags, \
  $(LOCAL_SRC_FILES) $(LOCAL_INTERMEDIATE_SOURCES) $(LOCAL_GENERATED_SOURCES))
ifneq ($(my_unknown_src_files),)
$(warning $(LOCAL_MODULE_MAKEFILE): $(LOCAL_MODULE): Unused source files: $(my_unknown_src_files))
endif

######################################
## PRIVATE java vars
# LOCAL_SOURCE_FILES_ALL_GENERATED is set only if the module does not have static source files,
# but generated source files in its LOCAL_INTERMEDIATE_SOURCE_DIR.
# You have to set up the dependency in some other way.
need_compile_java := $(strip $(all_java_sources)$(LOCAL_SRCJARS)$(all_res_assets)$(java_resource_sources))$(LOCAL_STATIC_JAVA_LIBRARIES)$(filter true,$(LOCAL_SOURCE_FILES_ALL_GENERATED))
ifdef need_compile_java

annotation_processor_flags :=
annotation_processor_deps :=
annotation_processor_jars :=

# If error prone is enabled then add LOCAL_ERROR_PRONE_FLAGS to LOCAL_JAVACFLAGS
ifeq ($(RUN_ERROR_PRONE),true)
annotation_processor_jars += $(ERROR_PRONE_JARS)
LOCAL_JAVACFLAGS += $(ERROR_PRONE_FLAGS)
LOCAL_JAVACFLAGS += '-Xplugin:ErrorProne $(ERROR_PRONE_CHECKS) $(LOCAL_ERROR_PRONE_FLAGS)'
endif

ifdef LOCAL_ANNOTATION_PROCESSORS
  annotation_processor_jars += $(call java-lib-files,$(LOCAL_ANNOTATION_PROCESSORS),true)

  # b/25860419: annotation processors must be explicitly specified for grok
  annotation_processor_flags += $(foreach class,$(LOCAL_ANNOTATION_PROCESSOR_CLASSES),-processor $(class))
endif

ifneq (,$(strip $(annotation_processor_jars)))
annotation_processor_flags += -processorpath $(call normalize-path-list,$(annotation_processor_jars))
annotation_processor_deps += $(annotation_processor_jars)
endif

full_static_java_libs := $(call java-lib-files,$(LOCAL_STATIC_JAVA_LIBRARIES),$(LOCAL_IS_HOST_MODULE))
full_static_java_header_libs := $(call java-lib-header-files,$(LOCAL_STATIC_JAVA_LIBRARIES),$(LOCAL_IS_HOST_MODULE))

$(LOCAL_INTERMEDIATE_TARGETS): PRIVATE_STATIC_JAVA_LIBRARIES := $(full_static_java_libs)
$(LOCAL_INTERMEDIATE_TARGETS): PRIVATE_STATIC_JAVA_HEADER_LIBRARIES := $(full_static_java_header_libs)

$(LOCAL_INTERMEDIATE_TARGETS): PRIVATE_RESOURCE_DIR := $(LOCAL_RESOURCE_DIR)
$(LOCAL_INTERMEDIATE_TARGETS): PRIVATE_ASSET_DIR := $(LOCAL_ASSET_DIR)

$(LOCAL_INTERMEDIATE_TARGETS): PRIVATE_CLASS_INTERMEDIATES_DIR := $(intermediates.COMMON)/classes
$(LOCAL_INTERMEDIATE_TARGETS): PRIVATE_ANNO_INTERMEDIATES_DIR := $(intermediates.COMMON)/anno
$(LOCAL_INTERMEDIATE_TARGETS): PRIVATE_SOURCE_INTERMEDIATES_DIR := $(intermediates.COMMON)/src
$(LOCAL_INTERMEDIATE_TARGETS): PRIVATE_HAS_PROTO_SOURCES := $(if $(proto_sources),true)
$(LOCAL_INTERMEDIATE_TARGETS): PRIVATE_PROTO_SOURCE_INTERMEDIATES_DIR := $(intermediates.COMMON)/proto
$(LOCAL_INTERMEDIATE_TARGETS): PRIVATE_HAS_RS_SOURCES :=
$(LOCAL_INTERMEDIATE_TARGETS): PRIVATE_JAVA_SOURCES := $(all_java_sources)
$(LOCAL_INTERMEDIATE_TARGETS): PRIVATE_JAVA_SOURCE_LIST := $(java_source_list_file)

$(LOCAL_INTERMEDIATE_TARGETS): PRIVATE_RMTYPEDEFS := $(LOCAL_RMTYPEDEFS)

# Sanity check class path vars.
disallowed_deps := $(foreach sdk,$(TARGET_AVAILABLE_SDK_VERSIONS),$(call resolve-prebuilt-sdk-module,$(sdk)))
disallowed_deps += $(foreach sdk,$(TARGET_AVAILABLE_SDK_VERSIONS),\
  $(foreach sdk_lib,$(JAVA_SDK_LIBRARIES),$(call resolve-prebuilt-sdk-module,$(sdk),$(sdk_lib))))
bad_deps := $(filter $(disallowed_deps),$(LOCAL_JAVA_LIBRARIES) $(LOCAL_STATIC_JAVA_LIBRARIES))
ifneq (,$(bad_deps))
  $(call pretty-error,SDK modules should not be depended on directly. Please use LOCAL_SDK_VERSION for $(bad_deps))
endif

full_java_bootclasspath_libs :=
empty_bootclasspath :=
my_system_modules :=
exported_sdk_libs_files :=
my_exported_sdk_libs_file :=

ifndef LOCAL_IS_HOST_MODULE
  sdk_libs :=

  # When an sdk lib name is listed in LOCAL_JAVA_LIBRARIES, move it to LOCAL_SDK_LIBRARIES, so that
  # it is correctly redirected to the stubs library.
  LOCAL_SDK_LIBRARIES += $(filter $(JAVA_SDK_LIBRARIES),$(LOCAL_JAVA_LIBRARIES))
  LOCAL_JAVA_LIBRARIES := $(filter-out $(JAVA_SDK_LIBRARIES),$(LOCAL_JAVA_LIBRARIES))

  ifeq ($(LOCAL_SDK_VERSION),)
    ifeq ($(LOCAL_NO_STANDARD_LIBRARIES),true)
      # No bootclasspath. But we still need "" to prevent javac from using default host bootclasspath.
      empty_bootclasspath := ""
      # Most users of LOCAL_NO_STANDARD_LIBRARIES really mean no framework libs,
      # and manually add back the core libs.  The ones that don't are in soong
      # now, so just always assume that they want the default system modules
      my_system_modules := $(DEFAULT_SYSTEM_MODULES)
    else  # LOCAL_NO_STANDARD_LIBRARIES
      full_java_bootclasspath_libs := $(call java-lib-header-files,$(TARGET_DEFAULT_BOOTCLASSPATH_LIBRARIES) $(TARGET_DEFAULT_JAVA_LIBRARIES))
      LOCAL_JAVA_LIBRARIES := $(filter-out $(TARGET_DEFAULT_BOOTCLASSPATH_LIBRARIES) $(TARGET_DEFAULT_JAVA_LIBRARIES),$(LOCAL_JAVA_LIBRARIES))
      my_system_modules := $(DEFAULT_SYSTEM_MODULES)
    endif  # LOCAL_NO_STANDARD_LIBRARIES

    ifneq (,$(TARGET_BUILD_APPS_USE_PREBUILT_SDK))
      sdk_libs := $(foreach lib_name,$(LOCAL_SDK_LIBRARIES),$(call resolve-prebuilt-sdk-module,system_current,$(lib_name)))
    else
      # When SDK libraries are referenced from modules built without SDK, provide the all APIs to them
<<<<<<< HEAD
      sdk_libs := $(foreach lib_name,$(LOCAL_SDK_LIBRARIES),$(lib_name).impl)
=======
      sdk_libs := $(foreach lib_name,$(LOCAL_SDK_LIBRARIES),$(lib_name))
>>>>>>> 724451f8
    endif
  else
    ifeq ($(LOCAL_NO_STANDARD_LIBRARIES),true)
      $(call pretty-error,Must not define both LOCAL_NO_STANDARD_LIBRARIES and LOCAL_SDK_VERSION)
    endif
    ifeq ($(strip $(filter $(LOCAL_SDK_VERSION),$(TARGET_AVAILABLE_SDK_VERSIONS))),)
      $(call pretty-error,Invalid LOCAL_SDK_VERSION '$(LOCAL_SDK_VERSION)' \
             Choices are: $(TARGET_AVAILABLE_SDK_VERSIONS))
    endif

    ifneq (,$(TARGET_BUILD_APPS_USE_PREBUILT_SDK)$(filter-out %current,$(LOCAL_SDK_VERSION)))
      # TARGET_BUILD_APPS mode or numbered SDK. Use prebuilt modules.
      sdk_module := $(call resolve-prebuilt-sdk-module,$(LOCAL_SDK_VERSION))
      sdk_libs := $(foreach lib_name,$(LOCAL_SDK_LIBRARIES),$(call resolve-prebuilt-sdk-module,$(LOCAL_SDK_VERSION),$(lib_name)))
    else
      # Note: the lib naming scheme must be kept in sync with build/soong/java/sdk_library.go.
      sdk_lib_suffix = $(call pretty-error,sdk_lib_suffix was not set correctly)
      ifeq (current,$(LOCAL_SDK_VERSION))
        sdk_module := android_stubs_current
        sdk_lib_suffix := .stubs
      else ifeq (system_current,$(LOCAL_SDK_VERSION))
        sdk_module := android_system_stubs_current
        sdk_lib_suffix := .stubs.system
      else ifeq (test_current,$(LOCAL_SDK_VERSION))
        sdk_module := android_test_stubs_current
        sdk_lib_suffix := .stubs.test
      else ifeq (core_current,$(LOCAL_SDK_VERSION))
        sdk_module := core.current.stubs
        sdk_lib_suffix = $(call pretty-error,LOCAL_SDK_LIBRARIES not supported for LOCAL_SDK_VERSION = core_current)
      endif
      sdk_libs := $(foreach lib_name,$(LOCAL_SDK_LIBRARIES),$(lib_name)$(sdk_lib_suffix))
    endif
    full_java_bootclasspath_libs := $(call java-lib-header-files,$(sdk_module))
  endif # LOCAL_SDK_VERSION

  ifneq ($(LOCAL_NO_STANDARD_LIBRARIES),true)
    ifneq ($(LOCAL_MODULE),jacocoagent)
      ifeq ($(EMMA_INSTRUMENT),true)
        ifneq ($(EMMA_INSTRUMENT_STATIC),true)
          # For instrumented build, if Jacoco is not being included statically
          # in instrumented packages then include Jacoco classes into the
          # bootclasspath.
          full_java_bootclasspath_libs += $(call java-lib-header-files,jacocoagent)
        endif # EMMA_INSTRUMENT_STATIC
      endif # EMMA_INSTRUMENT
    endif # LOCAL_MODULE == jacocoagent
  endif # LOCAL_NO_STANDARD_LIBRARIES

  # In order to compile lambda code javac requires various invokedynamic-
  # related classes to be present. This change adds stubs needed for
  # javac to compile lambdas.
  ifneq ($(LOCAL_NO_STANDARD_LIBRARIES),true)
    ifdef TARGET_BUILD_APPS_USE_PREBUILT_SDK
      full_java_bootclasspath_libs += $(call java-lib-header-files,sdk-core-lambda-stubs)
    else
      full_java_bootclasspath_libs += $(call java-lib-header-files,core-lambda-stubs)
    endif
  endif
  full_shared_java_libs := $(call java-lib-files,$(LOCAL_JAVA_LIBRARIES) $(sdk_libs),$(LOCAL_IS_HOST_MODULE))
  full_shared_java_header_libs := $(call java-lib-header-files,$(LOCAL_JAVA_LIBRARIES) $(sdk_libs),$(LOCAL_IS_HOST_MODULE))
  sdk_libs :=

  # Files that contains the names of SDK libraries exported from dependencies. These will be re-exported.
  # Note: No need to consider LOCAL_*_ANDROID_LIBRARIES and LOCAL_STATIC_JAVA_AAR_LIBRARIES. They are all appended to
  # LOCAL_*_JAVA_LIBRARIES in java.mk
  exported_sdk_libs_files := $(call exported-sdk-libs-files,$(LOCAL_JAVA_LIBRARIES) $(LOCAL_STATIC_JAVA_LIBRARIES))
  # The file that contains the names of all SDK libraries that this module exports and re-exports
  my_exported_sdk_libs_file := $(call local-intermediates-dir,COMMON)/exported-sdk-libs

else # LOCAL_IS_HOST_MODULE

  ifeq ($(USE_CORE_LIB_BOOTCLASSPATH),true)
    ifeq ($(LOCAL_NO_STANDARD_LIBRARIES),true)
      empty_bootclasspath := ""
    else
      full_java_bootclasspath_libs := $(call java-lib-header-files,$(addsuffix -hostdex,$(TARGET_DEFAULT_BOOTCLASSPATH_LIBRARIES)),true)
    endif

    my_system_modules := $(DEFAULT_SYSTEM_MODULES)
    full_shared_java_libs := $(call java-lib-files,$(LOCAL_JAVA_LIBRARIES),true)
    full_shared_java_header_libs := $(call java-lib-header-files,$(LOCAL_JAVA_LIBRARIES),true)
  else # !USE_CORE_LIB_BOOTCLASSPATH
    # Give host-side tools a version of OpenJDK's standard libraries
    # close to what they're targeting. As of Dec 2017, AOSP is only
    # bundling OpenJDK 8 and 9, so nothing < 8 is available.
    #
    # When building with OpenJDK 8, the following should have no
    # effect since those jars would be available by default.
    #
    # When building with OpenJDK 9 but targeting a version < 1.8,
    # putting them on the bootclasspath means that:
    # a) code can't (accidentally) refer to OpenJDK 9 specific APIs
    # b) references to existing APIs are not reinterpreted in an
    #    OpenJDK 9-specific way, eg. calls to subclasses of
    #    java.nio.Buffer as in http://b/70862583
    ifeq ($(USE_HOST_BOOTSTRAP_JARS),true)
      full_java_bootclasspath_libs += $(ANDROID_JAVA8_HOME)/jre/lib/jce.jar
      full_java_bootclasspath_libs += $(ANDROID_JAVA8_HOME)/jre/lib/rt.jar
    endif
    full_shared_java_libs := $(addprefix $(HOST_OUT_JAVA_LIBRARIES)/,\
      $(addsuffix $(COMMON_JAVA_PACKAGE_SUFFIX),$(LOCAL_JAVA_LIBRARIES)))
    full_shared_java_header_libs := $(full_shared_java_libs)
  endif # USE_CORE_LIB_BOOTCLASSPATH
endif # !LOCAL_IS_HOST_MODULE


# Export the SDK libs. The sdk library names listed in LOCAL_SDK_LIBRARIES are first exported.
# Then sdk library names exported from dependencies are all re-exported.
$(my_exported_sdk_libs_file): PRIVATE_EXPORTED_SDK_LIBS_FILES := $(exported_sdk_libs_files)
$(my_exported_sdk_libs_file): PRIVATE_SDK_LIBS := $(sort $(LOCAL_SDK_LIBRARIES))
$(my_exported_sdk_libs_file): $(exported_sdk_libs_files)
	@echo "Export SDK libs $@"
	$(hide) mkdir -p $(dir $@) && rm -f $@ $@.temp
	$(if $(PRIVATE_SDK_LIBS),\
		echo $(PRIVATE_SDK_LIBS) | tr ' ' '\n' > $@.temp,\
		touch $@.temp)
	$(if $(PRIVATE_EXPORTED_SDK_LIBS_FILES),\
		cat $(PRIVATE_EXPORTED_SDK_LIBS_FILES) >> $@.temp)
	$(hide) cat $@.temp | sort -u > $@
	$(hide) rm -f $@.temp

ifdef empty_bootclasspath
  ifdef full_java_bootclasspath_libs
    $(call pretty-error,internal error: empty_bootclasspath and full_java_bootclasspath_libs should not both be set)
  endif
endif

full_java_system_modules_deps :=
my_system_modules_dir :=
$(LOCAL_INTERMEDIATE_TARGETS): PRIVATE_USE_SYSTEM_MODULES :=
ifeq ($(LOCAL_JAVA_LANGUAGE_VERSION),1.9)
  $(LOCAL_INTERMEDIATE_TARGETS): PRIVATE_USE_SYSTEM_MODULES := true
  ifdef my_system_modules
    ifneq ($(my_system_modules),none)
      ifndef SOONG_SYSTEM_MODULES_$(my_system_modules)
        $(call pretty-error, Invalid system modules $(my_system_modules))
      endif
      full_java_system_modules_deps := $(SOONG_SYSTEM_MODULES_$(my_system_modules))
      my_system_modules_dir := $(patsubst %/lib/modules,%,$(SOONG_SYSTEM_MODULES_$(my_system_modules)))
    endif
  endif
endif

$(LOCAL_INTERMEDIATE_TARGETS): PRIVATE_BOOTCLASSPATH := $(full_java_bootclasspath_libs)
$(LOCAL_INTERMEDIATE_TARGETS): PRIVATE_EMPTY_BOOTCLASSPATH := $(empty_bootclasspath)
$(LOCAL_INTERMEDIATE_TARGETS): PRIVATE_SYSTEM_MODULES := $(my_system_modules)
$(LOCAL_INTERMEDIATE_TARGETS): PRIVATE_SYSTEM_MODULES_DIR := $(my_system_modules_dir)
$(LOCAL_INTERMEDIATE_TARGETS): PRIVATE_SYSTEM_MODULES_LIBS := $(call java-lib-files,$(SOONG_SYSTEM_MODULES_LIBS_$(my_system_modules)))
$(LOCAL_INTERMEDIATE_TARGETS): PRIVATE_PATCH_MODULE := $(LOCAL_PATCH_MODULE)

ifndef LOCAL_IS_HOST_MODULE
# This is set by packages that are linking to other packages that export
# shared libraries, allowing them to make use of the code in the linked apk.
apk_libraries := $(sort $(LOCAL_APK_LIBRARIES) $(LOCAL_RES_LIBRARIES))
ifneq ($(apk_libraries),)
  link_apk_libraries := $(call app-lib-files,$(apk_libraries))
  link_apk_header_libs := $(call app-lib-header-files,$(apk_libraries))

  # link against the jar with full original names (before proguard processing).
  full_shared_java_libs += $(link_apk_libraries)
  full_shared_java_header_libs += $(link_apk_header_libs)
endif

# This is set by packages that contain instrumentation, allowing them to
# link against the package they are instrumenting.  Currently only one such
# package is allowed.
LOCAL_INSTRUMENTATION_FOR := $(strip $(LOCAL_INSTRUMENTATION_FOR))
ifdef LOCAL_INSTRUMENTATION_FOR
  ifneq ($(words $(LOCAL_INSTRUMENTATION_FOR)),1)
    $(error \
        $(LOCAL_PATH): Multiple LOCAL_INSTRUMENTATION_FOR members defined)
  endif

  link_instr_intermediates_dir.COMMON := $(call intermediates-dir-for, \
      APPS,$(LOCAL_INSTRUMENTATION_FOR),,COMMON)
  # link against the jar with full original names (before proguard processing).
  link_instr_classes_jar := $(link_instr_intermediates_dir.COMMON)/classes-pre-proguard.jar
  ifneq ($(TURBINE_ENABLED),false)
    link_instr_classes_header_jar := $(link_instr_intermediates_dir.COMMON)/classes-header.jar
  else
    link_instr_classes_header_jar := $(link_instr_intermediates_dir.COMMON)/classes.jar
  endif
  full_shared_java_libs += $(link_instr_classes_jar)
  full_shared_java_header_libs += $(link_instr_classes_header_jar)
endif  # LOCAL_INSTRUMENTATION_FOR
endif  # LOCAL_IS_HOST_MODULE

endif  # need_compile_java

# We may want to add jar manifest or jar resource files even if there is no java code at all.
$(LOCAL_INTERMEDIATE_TARGETS): PRIVATE_EXTRA_JAR_ARGS := $(extra_jar_args)
jar_manifest_file :=
ifneq ($(strip $(LOCAL_JAR_MANIFEST)),)
jar_manifest_file := $(LOCAL_PATH)/$(LOCAL_JAR_MANIFEST)
$(LOCAL_INTERMEDIATE_TARGETS): PRIVATE_JAR_MANIFEST := $(jar_manifest_file)
else
$(LOCAL_INTERMEDIATE_TARGETS): PRIVATE_JAR_MANIFEST :=
endif

##########################################################

full_java_libs := $(full_shared_java_libs) $(full_static_java_libs) $(LOCAL_CLASSPATH)
full_java_header_libs := $(full_shared_java_header_libs) $(full_static_java_header_libs)

$(LOCAL_INTERMEDIATE_TARGETS): PRIVATE_ALL_JAVA_LIBRARIES := $(full_java_libs)
$(LOCAL_INTERMEDIATE_TARGETS): PRIVATE_ALL_JAVA_HEADER_LIBRARIES := $(full_java_header_libs)
$(LOCAL_INTERMEDIATE_TARGETS): PRIVATE_SHARED_JAVA_HEADER_LIBRARIES := $(full_shared_java_header_libs)

ALL_MODULES.$(my_register_name).INTERMEDIATE_SOURCE_DIR := \
    $(ALL_MODULES.$(my_register_name).INTERMEDIATE_SOURCE_DIR) $(LOCAL_INTERMEDIATE_SOURCE_DIR)


##########################################################
# Copy NOTICE files of transitive static dependencies
# Don't do this in mm, since many of the targets won't exist.
ifeq ($(ONE_SHOT_MAKEFILE),)
installed_static_library_notice_file_targets := \
    $(foreach lib,$(LOCAL_STATIC_JAVA_LIBRARIES), \
      NOTICE-$(if $(LOCAL_IS_HOST_MODULE),HOST$(if $(my_host_cross),_CROSS,),TARGET)-JAVA_LIBRARIES-$(lib))
else
installed_static_library_notice_file_targets :=
endif

$(notice_target): | $(installed_static_library_notice_file_targets)
$(LOCAL_INSTALLED_MODULE): | $(notice_target)

###########################################################
# Verify that all libraries are safe to use
###########################################################
ifndef LOCAL_IS_HOST_MODULE
ifeq ($(LOCAL_SDK_VERSION),system_current)
my_link_type := java:system
my_warn_types :=
my_allowed_types := java:sdk java:system java:core
else ifneq (,$(call has-system-sdk-version,$(LOCAL_SDK_VERSION)))
my_link_type := java:system
my_warn_types :=
my_allowed_types := java:sdk java:system java:core
else ifeq ($(LOCAL_SDK_VERSION),core_current)
my_link_type := java:core
my_warn_types :=
my_allowed_types := java:core
else ifneq ($(LOCAL_SDK_VERSION),)
my_link_type := java:sdk
my_warn_types :=
my_allowed_types := java:sdk java:core
else
my_link_type := java:platform
my_warn_types :=
my_allowed_types := java:sdk java:system java:platform java:core
endif

ifdef LOCAL_AAPT2_ONLY
my_link_type += aapt2_only
endif
ifeq ($(LOCAL_USE_AAPT2),true)
my_allowed_types += aapt2_only
endif

my_link_deps := $(addprefix JAVA_LIBRARIES:,$(LOCAL_STATIC_JAVA_LIBRARIES) $(LOCAL_JAVA_LIBRARIES))
my_link_deps += $(addprefix APPS:,$(apk_libraries))

my_2nd_arch_prefix := $(LOCAL_2ND_ARCH_VAR_PREFIX)
my_common := COMMON
include $(BUILD_SYSTEM)/link_type.mk
endif  # !LOCAL_IS_HOST_MODULE

ifneq ($(LOCAL_MODULE_MAKEFILE),$(SOONG_ANDROID_MK))

SOONG_CONV.$(LOCAL_MODULE).PROBLEMS := \
    $(SOONG_CONV.$(LOCAL_MODULE).PROBLEMS) $(my_soong_problems)
SOONG_CONV.$(LOCAL_MODULE).DEPS := \
    $(SOONG_CONV.$(LOCAL_MODULE).DEPS) \
    $(LOCAL_STATIC_JAVA_LIBRARIES) \
    $(LOCAL_JAVA_LIBRARIES) \
    $(LOCAL_JNI_SHARED_LIBRARIES)
SOONG_CONV.$(LOCAL_MODULE).TYPE := java
SOONG_CONV := $(SOONG_CONV) $(LOCAL_MODULE)

endif<|MERGE_RESOLUTION|>--- conflicted
+++ resolved
@@ -280,11 +280,7 @@
       sdk_libs := $(foreach lib_name,$(LOCAL_SDK_LIBRARIES),$(call resolve-prebuilt-sdk-module,system_current,$(lib_name)))
     else
       # When SDK libraries are referenced from modules built without SDK, provide the all APIs to them
-<<<<<<< HEAD
-      sdk_libs := $(foreach lib_name,$(LOCAL_SDK_LIBRARIES),$(lib_name).impl)
-=======
       sdk_libs := $(foreach lib_name,$(LOCAL_SDK_LIBRARIES),$(lib_name))
->>>>>>> 724451f8
     endif
   else
     ifeq ($(LOCAL_NO_STANDARD_LIBRARIES),true)
