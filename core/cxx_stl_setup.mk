#############################################################
## Set up flags based on LOCAL_CXX_STL.
## Input variables: LOCAL_CXX_STL, my_prefix
## Output variables: My_cflags, my_c_includes, my_shared_libraries, etc.
#############################################################

# Select the appropriate C++ STL
ifeq ($(strip $(LOCAL_CXX_STL)),default)
    ifndef LOCAL_SDK_VERSION
        # Platform code. Select the appropriate STL.
        my_cxx_stl := libc++
        ifdef LOCAL_IS_HOST_MODULE
            ifneq (,$(BUILD_HOST_static))
                my_cxx_stl := libc++_static
            endif

            ifeq ($($(my_prefix)OS),windows)
                my_cxx_stl := libc++_static
            endif
        endif
    else
        my_cxx_stl := ndk
    endif
else
    my_cxx_stl := $(strip $(LOCAL_CXX_STL))
    ifdef LOCAL_SDK_VERSION
        # The NDK has historically used LOCAL_NDK_STL_VARIANT to specify the
        # STL. An Android.mk that specifies both LOCAL_CXX_STL and
        # LOCAL_SDK_VERSION will incorrectly try (and most likely fail) to use
        # the platform STL in an NDK binary. Emit an error to direct the user
        # toward the correct option.
        #
        # Note that we could also accept LOCAL_CXX_STL as an alias for
        # LOCAL_NDK_STL_VARIANT (and in fact soong does use the same name), but
        # the two options use different names for the STLs.
        $(error $(LOCAL_PATH): $(LOCAL_MODULE): Must use LOCAL_NDK_STL_VARIANT rather than LOCAL_CXX_STL for NDK binaries)
    endif
    ifdef LOCAL_IS_HOST_MODULE
        ifeq ($($(my_prefix)OS),windows)
            ifneq ($(filter $(my_cxx_stl),libc++),)
                # only libc++_static is supported on mingw.
                my_cxx_stl := libc++_static
            endif
        endif
    endif
endif

# Yes, this is actually what the clang driver does.
linux_dynamic_gcclibs := -lgcc_s -lgcc -lc -lgcc_s -lgcc
linux_static_gcclibs := -Wl,--start-group -lgcc -lgcc_eh -lc -Wl,--end-group
darwin_dynamic_gcclibs := -lc -lSystem
darwin_static_gcclibs := NO_STATIC_HOST_BINARIES_ON_DARWIN
windows_dynamic_gcclibs := \
<<<<<<< HEAD
    -Wl,--start-group -lmingw32 -lgcc -lgcc_eh -lmoldname -lmingwex -lmsvcr110 \
    -lmsvcrt -lpthread -ladvapi32 -lshell32 -luser32 -lkernel32 -lpsapi \
=======
    -Wl,--start-group -lmingw32 -lgcc -lgcc_eh -lmoldname -lmingwex \
    -lmsvcrt -lucrt -lpthread -ladvapi32 -lshell32 -luser32 -lkernel32 -lpsapi \
>>>>>>> 83da2a07
    -Wl,--end-group
windows_static_gcclibs := NO_STATIC_HOST_BINARIES_ON_WINDOWS

my_link_type := dynamic
ifdef LOCAL_IS_HOST_MODULE
    ifneq (,$(BUILD_HOST_static))
        my_link_type := static
    endif
    ifeq (-static,$(filter -static,$(my_ldflags)))
        my_link_type := static
    endif
else
    ifeq (true,$(LOCAL_FORCE_STATIC_EXECUTABLE))
        my_link_type := static
    endif
endif

my_cxx_ldlibs :=
ifneq ($(filter $(my_cxx_stl),libc++ libc++_static),)
    my_cflags += -D_USING_LIBCXX

    ifeq ($($(my_prefix)OS),darwin)
        # libc++'s headers are annotated with availability macros that indicate
        # which version of Mac OS was the first to ship with a libc++ feature
        # available in its *system's* libc++.dylib. We do not use the system's
        # library, but rather ship our own. As such, these availability
        # attributes are meaningless for us but cause build breaks when we try
        # to use code that would not be available in the system's dylib.
        my_cppflags += -D_LIBCPP_DISABLE_AVAILABILITY
    endif

    # Note that the structure of this means that LOCAL_CXX_STL := libc++ will
    # use the static libc++ for static executables.
    ifeq ($(my_link_type),dynamic)
        ifeq ($(my_cxx_stl),libc++)
            my_shared_libraries += libc++
        else
            my_static_libraries += libc++_static
        endif
    else
        my_static_libraries += libc++_static
    endif

    ifdef LOCAL_IS_HOST_MODULE
        my_cppflags += -nostdinc++
        my_ldflags += -nodefaultlibs
        my_cxx_ldlibs += $($($(my_prefix)OS)_$(my_link_type)_gcclibs)

        ifeq ($($(my_prefix)OS),windows)
            # Use SjLj exceptions for 32-bit.  libgcc_eh implements SjLj
            # exception model for 32-bit.
            ifeq (x86,$($(my_prefix)$(LOCAL_2ND_ARCH_VAR_PREFIX)ARCH))
                my_cppflags += -fsjlj-exceptions
            endif
            # Disable visibility annotations since we're using libc++ static
            # library.
            my_cppflags += -D_LIBCPP_DISABLE_VISIBILITY_ANNOTATIONS
            my_cppflags += -D_LIBCXXABI_DISABLE_VISIBILITY_ANNOTATIONS
            # Use Win32 threads in libc++.
            my_cppflags += -D_LIBCPP_HAS_THREAD_API_WIN32
        endif
    else
        ifeq (arm,$($(my_prefix)$(LOCAL_2ND_ARCH_VAR_PREFIX)ARCH))
            my_static_libraries += libunwind_llvm
            my_ldflags += -Wl,--exclude-libs,libunwind_llvm.a
        endif

        ifeq ($(my_link_type),static)
            my_static_libraries += libm libc libdl
        endif
    endif
else ifeq ($(my_cxx_stl),ndk)
    # Using an NDK STL. Handled in binary.mk.
else ifeq ($(my_cxx_stl),libstdc++)
    $(error $(LOCAL_PATH): $(LOCAL_MODULE): libstdc++ is not supported)
else ifeq ($(my_cxx_stl),none)
    ifdef LOCAL_IS_HOST_MODULE
        my_cppflags += -nostdinc++
        my_ldflags += -nodefaultlibs
        my_cxx_ldlibs += $($($(my_prefix)OS)_$(my_link_type)_gcclibs)
    endif
else
    $(error $(LOCAL_PATH): $(LOCAL_MODULE): $(my_cxx_stl) is not a supported STL.)
endif<|MERGE_RESOLUTION|>--- conflicted
+++ resolved
@@ -51,13 +51,8 @@
 darwin_dynamic_gcclibs := -lc -lSystem
 darwin_static_gcclibs := NO_STATIC_HOST_BINARIES_ON_DARWIN
 windows_dynamic_gcclibs := \
-<<<<<<< HEAD
-    -Wl,--start-group -lmingw32 -lgcc -lgcc_eh -lmoldname -lmingwex -lmsvcr110 \
-    -lmsvcrt -lpthread -ladvapi32 -lshell32 -luser32 -lkernel32 -lpsapi \
-=======
     -Wl,--start-group -lmingw32 -lgcc -lgcc_eh -lmoldname -lmingwex \
     -lmsvcrt -lucrt -lpthread -ladvapi32 -lshell32 -luser32 -lkernel32 -lpsapi \
->>>>>>> 83da2a07
     -Wl,--end-group
 windows_static_gcclibs := NO_STATIC_HOST_BINARIES_ON_WINDOWS
 
