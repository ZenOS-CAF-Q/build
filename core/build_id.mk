#
# Copyright (C) 2008 The Android Open Source Project
#
# Licensed under the Apache License, Version 2.0 (the "License");
# you may not use this file except in compliance with the License.
# You may obtain a copy of the License at
#
#      http://www.apache.org/licenses/LICENSE-2.0
#
# Unless required by applicable law or agreed to in writing, software
# distributed under the License is distributed on an "AS IS" BASIS,
# WITHOUT WARRANTIES OR CONDITIONS OF ANY KIND, either express or implied.
# See the License for the specific language governing permissions and
# limitations under the License.
#
# BUILD_ID is usually used to specify the branch name
# (like "MAIN") or a branch name and a release candidate
# (like "CRB01").  It must be a single word, and is
# capitalized by convention.

<<<<<<< HEAD
export BUILD_ID=PKQ1.180611.001
=======
export BUILD_ID=PPR1.180610.001
>>>>>>> 7e395f79
<|MERGE_RESOLUTION|>--- conflicted
+++ resolved
@@ -18,8 +18,4 @@
 # (like "CRB01").  It must be a single word, and is
 # capitalized by convention.
 
-<<<<<<< HEAD
-export BUILD_ID=PKQ1.180611.001
-=======
-export BUILD_ID=PPR1.180610.001
->>>>>>> 7e395f79
+export BUILD_ID=PKQ1.180611.002