--- conflicted
+++ resolved
@@ -18,8 +18,4 @@
 # (like "CRB01").  It must be a single word, and is
 # capitalized by convention.
 
-<<<<<<< HEAD
-export BUILD_ID=PPRL.181105.017
-=======
-export BUILD_ID=PQ1A.181205.006
->>>>>>> 2f95f070
+export BUILD_ID=PPRL.181205.006