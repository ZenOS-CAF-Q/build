--- conflicted
+++ resolved
@@ -18,8 +18,4 @@
 # (like "CRB01").  It must be a single word, and is
 # capitalized by convention.
 
-<<<<<<< HEAD
-BUILD_ID=QP1A.190411.005
-=======
-BUILD_ID=QT
->>>>>>> e4a2c3af
+BUILD_ID=QP1A.190415.001