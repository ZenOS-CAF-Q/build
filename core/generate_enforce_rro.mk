--- conflicted
+++ resolved
@@ -37,11 +37,7 @@
   # Technically we are linking against the app (if only to grab its resources),
   # and because it's potentially not building against the SDK, we can't either.
   LOCAL_PRIVATE_PLATFORM_APIS := true
-<<<<<<< HEAD
-else ifeq (framework-res__auto_generated_rro,$(enforce_rro_module))
-=======
 else ifeq (framework-res,$(enforce_rro_source_module))
->>>>>>> 6ba7b178
   LOCAL_PRIVATE_PLATFORM_APIS := true
 else
   LOCAL_SDK_VERSION := current
