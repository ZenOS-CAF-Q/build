#!/usr/bin/env python
#
# Copyright (C) 2009 The Android Open Source Project
#
# Licensed under the Apache License, Version 2.0 (the "License");
# you may not use this file except in compliance with the License.
# You may obtain a copy of the License at
#
#      http://www.apache.org/licenses/LICENSE-2.0
#
# Unless required by applicable law or agreed to in writing, software
# distributed under the License is distributed on an "AS IS" BASIS,
# WITHOUT WARRANTIES OR CONDITIONS OF ANY KIND, either express or implied.
# See the License for the specific language governing permissions and
# limitations under the License.

import sys

<<<<<<< HEAD
# Usage: post_process_props.py file.prop [blacklist_key, ...]
# Blacklisted keys are removed from the property file, if present

# See PROP_VALUE_MAX system_properties.h.
# PROP_VALUE_MAX in system_properties.h includes the termination NUL,
# so we decrease it by 1 here.
=======
# See PROP_NAME_MAX and PROP_VALUE_MAX system_properties.h.
# The constants in system_properties.h includes the termination NUL,
# so we decrease the values by 1 here.
PROP_NAME_MAX = 31
>>>>>>> a8138028
PROP_VALUE_MAX = 91

# Put the modifications that you need to make into the /system/build.prop into this
# function. The prop object has get(name) and put(name,value) methods.
def mangle_build_prop(prop):
  pass

# Put the modifications that you need to make into the /default.prop into this
# function. The prop object has get(name) and put(name,value) methods.
def mangle_default_prop(prop):
  # If ro.debuggable is 1, then enable adb on USB by default
  # (this is for userdebug builds)
  if prop.get("ro.debuggable") == "1":
    val = prop.get("persist.sys.usb.config")
    if val == "":
      val = "adb"
    else:
      val = val + ",adb"
    prop.put("persist.sys.usb.config", val)
  # UsbDeviceManager expects a value here.  If it doesn't get it, it will
  # default to "adb". That might not the right policy there, but it's better
  # to be explicit.
  if not prop.get("persist.sys.usb.config"):
    prop.put("persist.sys.usb.config", "none");

def validate(prop):
  """Validate the properties.

  Returns:
    True if nothing is wrong.
  """
  check_pass = True
  buildprops = prop.to_dict()
  dev_build = buildprops.get("ro.build.version.incremental",
                             "").startswith("eng")
  for key, value in buildprops.iteritems():
    # Check build properties' length.
    if len(key) > PROP_NAME_MAX:
      check_pass = False
      sys.stderr.write("error: %s cannot exceed %d bytes: " %
                       (key, PROP_NAME_MAX))
      sys.stderr.write("%s (%d)\n" % (key, len(key)))
    if len(value) > PROP_VALUE_MAX:
      # If dev build, show a warning message, otherwise fail the
      # build with error message
      if dev_build:
        sys.stderr.write("warning: %s exceeds %d bytes: " %
                         (key, PROP_VALUE_MAX))
        sys.stderr.write("%s (%d)\n" % (value, len(value)))
        sys.stderr.write("warning: This will cause the %s " % key)
        sys.stderr.write("property return as empty at runtime\n")
      else:
        check_pass = False
        sys.stderr.write("error: %s cannot exceed %d bytes: " %
                         (key, PROP_VALUE_MAX))
        sys.stderr.write("%s (%d)\n" % (value, len(value)))
  return check_pass

class PropFile:

  def __init__(self, lines):
    self.lines = [s.strip() for s in lines]

  def to_dict(self):
    props = {}
    for line in self.lines:
      if not line or line.startswith("#"):
        continue
      if "=" in line:
        key, value = line.split("=", 1)
        props[key] = value
    return props

  def get(self, name):
    key = name + "="
    for line in self.lines:
      if line.startswith(key):
        return line[len(key):]
    return ""

  def put(self, name, value):
    key = name + "="
    for i in range(0,len(self.lines)):
      if self.lines[i].startswith(key):
        self.lines[i] = key + value
        return
    self.lines.append(key + value)

  def delete(self, name):
    key = name + "="
    self.lines = [ line for line in self.lines if not line.startswith(key) ]

  def write(self, f):
    f.write("\n".join(self.lines))
    f.write("\n")

def main(argv):
  filename = argv[1]
  f = open(filename)
  lines = f.readlines()
  f.close()

  properties = PropFile(lines)

  if filename.endswith("/build.prop"):
    mangle_build_prop(properties)
  elif filename.endswith("/default.prop"):
    mangle_default_prop(properties)
  else:
    sys.stderr.write("bad command line: " + str(argv) + "\n")
    sys.exit(1)

  if not validate(properties):
    sys.exit(1)

  # Drop any blacklisted keys
  for key in argv[2:]:
    properties.delete(key)

  f = open(filename, 'w+')
  properties.write(f)
  f.close()

if __name__ == "__main__":
  main(sys.argv)<|MERGE_RESOLUTION|>--- conflicted
+++ resolved
@@ -16,19 +16,13 @@
 
 import sys
 
-<<<<<<< HEAD
 # Usage: post_process_props.py file.prop [blacklist_key, ...]
 # Blacklisted keys are removed from the property file, if present
 
-# See PROP_VALUE_MAX system_properties.h.
-# PROP_VALUE_MAX in system_properties.h includes the termination NUL,
-# so we decrease it by 1 here.
-=======
 # See PROP_NAME_MAX and PROP_VALUE_MAX system_properties.h.
 # The constants in system_properties.h includes the termination NUL,
 # so we decrease the values by 1 here.
 PROP_NAME_MAX = 31
->>>>>>> a8138028
 PROP_VALUE_MAX = 91
 
 # Put the modifications that you need to make into the /system/build.prop into this
