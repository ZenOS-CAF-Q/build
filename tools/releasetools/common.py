# Copyright (C) 2008 The Android Open Source Project
#
# Licensed under the Apache License, Version 2.0 (the "License");
# you may not use this file except in compliance with the License.
# You may obtain a copy of the License at
#
#      http://www.apache.org/licenses/LICENSE-2.0
#
# Unless required by applicable law or agreed to in writing, software
# distributed under the License is distributed on an "AS IS" BASIS,
# WITHOUT WARRANTIES OR CONDITIONS OF ANY KIND, either express or implied.
# See the License for the specific language governing permissions and
# limitations under the License.

import copy
import errno
import getopt
import getpass
import imp
import os
import platform
import re
import shlex
import shutil
import subprocess
import sys
import tempfile
import threading
import time
import zipfile

import blockimgdiff
from rangelib import *

try:
  from hashlib import sha1 as sha1
except ImportError:
  from sha import sha as sha1

# missing in Python 2.4 and before
if not hasattr(os, "SEEK_SET"):
  os.SEEK_SET = 0

class Options(object): pass
OPTIONS = Options()

DEFAULT_SEARCH_PATH_BY_PLATFORM = {
    "linux2": "out/host/linux-x86",
    "darwin": "out/host/darwin-x86",
    }
OPTIONS.search_path = DEFAULT_SEARCH_PATH_BY_PLATFORM.get(sys.platform, None)

OPTIONS.signapk_path = "framework/signapk.jar"  # Relative to search_path
OPTIONS.extra_signapk_args = []
OPTIONS.java_path = "java"  # Use the one on the path by default.
OPTIONS.java_args = "-Xmx2048m" # JVM Args
OPTIONS.public_key_suffix = ".x509.pem"
OPTIONS.private_key_suffix = ".pk8"
OPTIONS.verbose = False
OPTIONS.tempfiles = []
OPTIONS.device_specific = None
OPTIONS.extras = {}
OPTIONS.info_dict = None


# Values for "certificate" in apkcerts that mean special things.
SPECIAL_CERT_STRINGS = ("PRESIGNED", "EXTERNAL")


class ExternalError(RuntimeError): pass


def Run(args, **kwargs):
  """Create and return a subprocess.Popen object, printing the command
  line on the terminal if -v was specified."""
  if OPTIONS.verbose:
    print "  running: ", " ".join(args)
  return subprocess.Popen(args, **kwargs)


def CloseInheritedPipes():
  """ Gmake in MAC OS has file descriptor (PIPE) leak. We close those fds
  before doing other work."""
  if platform.system() != "Darwin":
    return
  for d in range(3, 1025):
    try:
      stat = os.fstat(d)
      if stat is not None:
        pipebit = stat[0] & 0x1000
        if pipebit != 0:
          os.close(d)
    except OSError:
      pass


def LoadInfoDict(input):
  """Read and parse the META/misc_info.txt key/value pairs from the
  input target files and return a dict."""

  def read_helper(fn):
    if isinstance(input, zipfile.ZipFile):
      return input.read(fn)
    else:
      path = os.path.join(input, *fn.split("/"))
      try:
        with open(path) as f:
          return f.read()
      except IOError, e:
        if e.errno == errno.ENOENT:
          raise KeyError(fn)
  d = {}
  try:
    d = LoadDictionaryFromLines(read_helper("META/misc_info.txt").split("\n"))
  except KeyError:
    # ok if misc_info.txt doesn't exist
    pass

  # backwards compatibility: These values used to be in their own
  # files.  Look for them, in case we're processing an old
  # target_files zip.

  if "mkyaffs2_extra_flags" not in d:
    try:
      d["mkyaffs2_extra_flags"] = read_helper("META/mkyaffs2-extra-flags.txt").strip()
    except KeyError:
      # ok if flags don't exist
      pass

  if "recovery_api_version" not in d:
    try:
      d["recovery_api_version"] = read_helper("META/recovery-api-version.txt").strip()
    except KeyError:
      raise ValueError("can't find recovery API version in input target-files")

  if "tool_extensions" not in d:
    try:
      d["tool_extensions"] = read_helper("META/tool-extensions.txt").strip()
    except KeyError:
      # ok if extensions don't exist
      pass

  if "fstab_version" not in d:
    d["fstab_version"] = "1"

  try:
    data = read_helper("META/imagesizes.txt")
    for line in data.split("\n"):
      if not line: continue
      name, value = line.split(" ", 1)
      if not value: continue
      if name == "blocksize":
        d[name] = value
      else:
        d[name + "_size"] = value
  except KeyError:
    pass

  def makeint(key):
    if key in d:
      d[key] = int(d[key], 0)

  makeint("recovery_api_version")
  makeint("blocksize")
  makeint("system_size")
  makeint("vendor_size")
  makeint("userdata_size")
  makeint("cache_size")
  makeint("recovery_size")
  makeint("boot_size")
  makeint("fstab_version")

  d["fstab"] = LoadRecoveryFSTab(read_helper, d["fstab_version"])
  d["build.prop"] = LoadBuildProp(read_helper)
  return d

def LoadBuildProp(read_helper):
  try:
    data = read_helper("SYSTEM/build.prop")
  except KeyError:
    print "Warning: could not find SYSTEM/build.prop in %s" % zip
    data = ""
  return LoadDictionaryFromLines(data.split("\n"))

def LoadDictionaryFromLines(lines):
  d = {}
  for line in lines:
    line = line.strip()
    if not line or line.startswith("#"): continue
    if "=" in line:
      name, value = line.split("=", 1)
      d[name] = value
  return d

def LoadRecoveryFSTab(read_helper, fstab_version):
  class Partition(object):
    pass

  try:
    data = read_helper("RECOVERY/RAMDISK/etc/recovery.fstab")
  except KeyError:
    print "Warning: could not find RECOVERY/RAMDISK/etc/recovery.fstab"
    data = ""

  if fstab_version == 1:
    d = {}
    for line in data.split("\n"):
      line = line.strip()
      if not line or line.startswith("#"): continue
      pieces = line.split()
      if not (3 <= len(pieces) <= 4):
        raise ValueError("malformed recovery.fstab line: \"%s\"" % (line,))

      p = Partition()
      p.mount_point = pieces[0]
      p.fs_type = pieces[1]
      p.device = pieces[2]
      p.length = 0
      options = None
      if len(pieces) >= 4:
        if pieces[3].startswith("/"):
          p.device2 = pieces[3]
          if len(pieces) >= 5:
            options = pieces[4]
        else:
          p.device2 = None
          options = pieces[3]
      else:
        p.device2 = None

      if options:
        options = options.split(",")
        for i in options:
          if i.startswith("length="):
            p.length = int(i[7:])
          else:
              print "%s: unknown option \"%s\"" % (p.mount_point, i)

      d[p.mount_point] = p

  elif fstab_version == 2:
    d = {}
    for line in data.split("\n"):
      line = line.strip()
      if not line or line.startswith("#"): continue
      pieces = line.split()
      if len(pieces) != 5:
        raise ValueError("malformed recovery.fstab line: \"%s\"" % (line,))

      # Ignore entries that are managed by vold
      options = pieces[4]
      if "voldmanaged=" in options: continue

      # It's a good line, parse it
      p = Partition()
      p.device = pieces[0]
      p.mount_point = pieces[1]
      p.fs_type = pieces[2]
      p.device2 = None
      p.length = 0

      options = options.split(",")
      for i in options:
        if i.startswith("length="):
          p.length = int(i[7:])
        else:
          # Ignore all unknown options in the unified fstab
          continue

      d[p.mount_point] = p

  else:
    raise ValueError("Unknown fstab_version: \"%d\"" % (fstab_version,))

  return d


def DumpInfoDict(d):
  for k, v in sorted(d.items()):
    print "%-25s = (%s) %s" % (k, type(v).__name__, v)

def BuildBootableImage(sourcedir, fs_config_file, info_dict=None):
  """Take a kernel, cmdline, and ramdisk directory from the input (in
  'sourcedir'), and turn them into a boot image.  Return the image
  data, or None if sourcedir does not appear to contains files for
  building the requested image."""

  if (not os.access(os.path.join(sourcedir, "RAMDISK"), os.F_OK) or
      not os.access(os.path.join(sourcedir, "kernel"), os.F_OK)):
    return None

  if info_dict is None:
    info_dict = OPTIONS.info_dict

  ramdisk_img = tempfile.NamedTemporaryFile()
  img = tempfile.NamedTemporaryFile()

  if os.access(fs_config_file, os.F_OK):
    cmd = ["mkbootfs", "-f", fs_config_file, os.path.join(sourcedir, "RAMDISK")]
  else:
    cmd = ["mkbootfs", os.path.join(sourcedir, "RAMDISK")]
  p1 = Run(cmd, stdout=subprocess.PIPE)
  p2 = Run(["minigzip"],
           stdin=p1.stdout, stdout=ramdisk_img.file.fileno())

  p2.wait()
  p1.wait()
  assert p1.returncode == 0, "mkbootfs of %s ramdisk failed" % (targetname,)
  assert p2.returncode == 0, "minigzip of %s ramdisk failed" % (targetname,)

  # use MKBOOTIMG from environ, or "mkbootimg" if empty or not set
  mkbootimg = os.getenv('MKBOOTIMG') or "mkbootimg"

  cmd = [mkbootimg, "--kernel", os.path.join(sourcedir, "kernel")]

  fn = os.path.join(sourcedir, "second")
  if os.access(fn, os.F_OK):
    cmd.append("--second")
    cmd.append(fn)

  fn = os.path.join(sourcedir, "cmdline")
  if os.access(fn, os.F_OK):
    cmd.append("--cmdline")
    cmd.append(open(fn).read().rstrip("\n"))

  fn = os.path.join(sourcedir, "base")
  if os.access(fn, os.F_OK):
    cmd.append("--base")
    cmd.append(open(fn).read().rstrip("\n"))

  fn = os.path.join(sourcedir, "pagesize")
  if os.access(fn, os.F_OK):
    cmd.append("--pagesize")
    cmd.append(open(fn).read().rstrip("\n"))

  args = info_dict.get("mkbootimg_args", None)
  if args and args.strip():
    cmd.extend(shlex.split(args))

  cmd.extend(["--ramdisk", ramdisk_img.name,
              "--output", img.name])

  p = Run(cmd, stdout=subprocess.PIPE)
  p.communicate()
  assert p.returncode == 0, "mkbootimg of %s image failed" % (
      os.path.basename(sourcedir),)

  if info_dict.get("verity_key", None):
    path = "/" + os.path.basename(sourcedir).lower()
    cmd = ["boot_signer", path, img.name, info_dict["verity_key"] + ".pk8", info_dict["verity_key"] + ".x509.pem", img.name]
    p = Run(cmd, stdout=subprocess.PIPE)
    p.communicate()
    assert p.returncode == 0, "boot_signer of %s image failed" % path

  img.seek(os.SEEK_SET, 0)
  data = img.read()

  ramdisk_img.close()
  img.close()

  return data


def GetBootableImage(name, prebuilt_name, unpack_dir, tree_subdir,
                     info_dict=None):
  """Return a File object (with name 'name') with the desired bootable
  image.  Look for it in 'unpack_dir'/BOOTABLE_IMAGES under the name
  'prebuilt_name', otherwise look for it under 'unpack_dir'/IMAGES,
  otherwise construct it from the source files in
  'unpack_dir'/'tree_subdir'."""

  prebuilt_path = os.path.join(unpack_dir, "BOOTABLE_IMAGES", prebuilt_name)
  if os.path.exists(prebuilt_path):
    print "using prebuilt %s from BOOTABLE_IMAGES..." % (prebuilt_name,)
    return File.FromLocalFile(name, prebuilt_path)

  prebuilt_path = os.path.join(unpack_dir, "IMAGES", prebuilt_name)
  if os.path.exists(prebuilt_path):
    print "using prebuilt %s from IMAGES..." % (prebuilt_name,)
    return File.FromLocalFile(name, prebuilt_path)

  print "building image from target_files %s..." % (tree_subdir,)
  fs_config = "META/" + tree_subdir.lower() + "_filesystem_config.txt"
  data = BuildBootableImage(os.path.join(unpack_dir, tree_subdir),
                            os.path.join(unpack_dir, fs_config),
                            info_dict)
  if data:
    return File(name, data)
  return None


def UnzipTemp(filename, pattern=None):
  """Unzip the given archive into a temporary directory and return the name.

  If filename is of the form "foo.zip+bar.zip", unzip foo.zip into a
  temp dir, then unzip bar.zip into that_dir/BOOTABLE_IMAGES.

  Returns (tempdir, zipobj) where zipobj is a zipfile.ZipFile (of the
  main file), open for reading.
  """

  tmp = tempfile.mkdtemp(prefix="targetfiles-")
  OPTIONS.tempfiles.append(tmp)

  def unzip_to_dir(filename, dirname):
    cmd = ["unzip", "-o", "-q", filename, "-d", dirname]
    if pattern is not None:
      cmd.append(pattern)
    p = Run(cmd, stdout=subprocess.PIPE)
    p.communicate()
    if p.returncode != 0:
      raise ExternalError("failed to unzip input target-files \"%s\"" %
                          (filename,))

  m = re.match(r"^(.*[.]zip)\+(.*[.]zip)$", filename, re.IGNORECASE)
  if m:
    unzip_to_dir(m.group(1), tmp)
    unzip_to_dir(m.group(2), os.path.join(tmp, "BOOTABLE_IMAGES"))
    filename = m.group(1)
  else:
    unzip_to_dir(filename, tmp)

  return tmp, zipfile.ZipFile(filename, "r")


def GetKeyPasswords(keylist):
  """Given a list of keys, prompt the user to enter passwords for
  those which require them.  Return a {key: password} dict.  password
  will be None if the key has no password."""

  no_passwords = []
  need_passwords = []
  key_passwords = {}
  devnull = open("/dev/null", "w+b")
  for k in sorted(keylist):
    # We don't need a password for things that aren't really keys.
    if k in SPECIAL_CERT_STRINGS:
      no_passwords.append(k)
      continue

    p = Run(["openssl", "pkcs8", "-in", k+OPTIONS.private_key_suffix,
             "-inform", "DER", "-nocrypt"],
            stdin=devnull.fileno(),
            stdout=devnull.fileno(),
            stderr=subprocess.STDOUT)
    p.communicate()
    if p.returncode == 0:
      # Definitely an unencrypted key.
      no_passwords.append(k)
    else:
      p = Run(["openssl", "pkcs8", "-in", k+OPTIONS.private_key_suffix,
               "-inform", "DER", "-passin", "pass:"],
              stdin=devnull.fileno(),
              stdout=devnull.fileno(),
              stderr=subprocess.PIPE)
      stdout, stderr = p.communicate()
      if p.returncode == 0:
        # Encrypted key with empty string as password.
        key_passwords[k] = ''
      elif stderr.startswith('Error decrypting key'):
        # Definitely encrypted key.
        # It would have said "Error reading key" if it didn't parse correctly.
        need_passwords.append(k)
      else:
        # Potentially, a type of key that openssl doesn't understand.
        # We'll let the routines in signapk.jar handle it.
        no_passwords.append(k)
  devnull.close()

  key_passwords.update(PasswordManager().GetPasswords(need_passwords))
  key_passwords.update(dict.fromkeys(no_passwords, None))
  return key_passwords


def SignFile(input_name, output_name, key, password, align=None,
             whole_file=False):
  """Sign the input_name zip/jar/apk, producing output_name.  Use the
  given key and password (the latter may be None if the key does not
  have a password.

  If align is an integer > 1, zipalign is run to align stored files in
  the output zip on 'align'-byte boundaries.

  If whole_file is true, use the "-w" option to SignApk to embed a
  signature that covers the whole file in the archive comment of the
  zip file.
  """

  if align == 0 or align == 1:
    align = None

  if align:
    temp = tempfile.NamedTemporaryFile()
    sign_name = temp.name
  else:
    sign_name = output_name

  cmd = [OPTIONS.java_path, OPTIONS.java_args, "-jar",
         os.path.join(OPTIONS.search_path, OPTIONS.signapk_path)]
  cmd.extend(OPTIONS.extra_signapk_args)
  if whole_file:
    cmd.append("-w")
  cmd.extend([key + OPTIONS.public_key_suffix,
              key + OPTIONS.private_key_suffix,
              input_name, sign_name])

  p = Run(cmd, stdin=subprocess.PIPE, stdout=subprocess.PIPE)
  if password is not None:
    password += "\n"
  p.communicate(password)
  if p.returncode != 0:
    raise ExternalError("signapk.jar failed: return code %s" % (p.returncode,))

  if align:
    p = Run(["zipalign", "-f", str(align), sign_name, output_name])
    p.communicate()
    if p.returncode != 0:
      raise ExternalError("zipalign failed: return code %s" % (p.returncode,))
    temp.close()


def CheckSize(data, target, info_dict):
  """Check the data string passed against the max size limit, if
  any, for the given target.  Raise exception if the data is too big.
  Print a warning if the data is nearing the maximum size."""

  if target.endswith(".img"): target = target[:-4]
  mount_point = "/" + target

  fs_type = None
  limit = None
  if info_dict["fstab"]:
    if mount_point == "/userdata": mount_point = "/data"
    p = info_dict["fstab"][mount_point]
    fs_type = p.fs_type
    device = p.device
    if "/" in device:
      device = device[device.rfind("/")+1:]
    limit = info_dict.get(device + "_size", None)
  if not fs_type or not limit: return

  if fs_type == "yaffs2":
    # image size should be increased by 1/64th to account for the
    # spare area (64 bytes per 2k page)
    limit = limit / 2048 * (2048+64)
  size = len(data)
  pct = float(size) * 100.0 / limit
  msg = "%s size (%d) is %.2f%% of limit (%d)" % (target, size, pct, limit)
  if pct >= 99.0:
    raise ExternalError(msg)
  elif pct >= 95.0:
    print
    print "  WARNING: ", msg
    print
  elif OPTIONS.verbose:
    print "  ", msg


def ReadApkCerts(tf_zip):
  """Given a target_files ZipFile, parse the META/apkcerts.txt file
  and return a {package: cert} dict."""
  certmap = {}
  for line in tf_zip.read("META/apkcerts.txt").split("\n"):
    line = line.strip()
    if not line: continue
    m = re.match(r'^name="(.*)"\s+certificate="(.*)"\s+'
                 r'private_key="(.*)"$', line)
    if m:
      name, cert, privkey = m.groups()
      public_key_suffix_len = len(OPTIONS.public_key_suffix)
      private_key_suffix_len = len(OPTIONS.private_key_suffix)
      if cert in SPECIAL_CERT_STRINGS and not privkey:
        certmap[name] = cert
      elif (cert.endswith(OPTIONS.public_key_suffix) and
            privkey.endswith(OPTIONS.private_key_suffix) and
            cert[:-public_key_suffix_len] == privkey[:-private_key_suffix_len]):
        certmap[name] = cert[:-public_key_suffix_len]
      else:
        raise ValueError("failed to parse line from apkcerts.txt:\n" + line)
  return certmap


COMMON_DOCSTRING = """
  -p  (--path)  <dir>
      Prepend <dir>/bin to the list of places to search for binaries
      run by this script, and expect to find jars in <dir>/framework.

  -s  (--device_specific) <file>
      Path to the python module containing device-specific
      releasetools code.

  -x  (--extra)  <key=value>
      Add a key/value pair to the 'extras' dict, which device-specific
      extension code may look at.

  -v  (--verbose)
      Show command lines being executed.

  -h  (--help)
      Display this usage message and exit.
"""

def Usage(docstring):
  print docstring.rstrip("\n")
  print COMMON_DOCSTRING


def ParseOptions(argv,
                 docstring,
                 extra_opts="", extra_long_opts=(),
                 extra_option_handler=None):
  """Parse the options in argv and return any arguments that aren't
  flags.  docstring is the calling module's docstring, to be displayed
  for errors and -h.  extra_opts and extra_long_opts are for flags
  defined by the caller, which are processed by passing them to
  extra_option_handler."""

  try:
    opts, args = getopt.getopt(
        argv, "hvp:s:x:" + extra_opts,
        ["help", "verbose", "path=", "signapk_path=", "extra_signapk_args=",
         "java_path=", "java_args=", "public_key_suffix=",
         "private_key_suffix=", "device_specific=", "extra="] +
        list(extra_long_opts))
  except getopt.GetoptError, err:
    Usage(docstring)
    print "**", str(err), "**"
    sys.exit(2)

  path_specified = False

  for o, a in opts:
    if o in ("-h", "--help"):
      Usage(docstring)
      sys.exit()
    elif o in ("-v", "--verbose"):
      OPTIONS.verbose = True
    elif o in ("-p", "--path"):
      OPTIONS.search_path = a
    elif o in ("--signapk_path",):
      OPTIONS.signapk_path = a
    elif o in ("--extra_signapk_args",):
      OPTIONS.extra_signapk_args = shlex.split(a)
    elif o in ("--java_path",):
      OPTIONS.java_path = a
    elif o in ("--java_args",):
      OPTIONS.java_args = a
    elif o in ("--public_key_suffix",):
      OPTIONS.public_key_suffix = a
    elif o in ("--private_key_suffix",):
      OPTIONS.private_key_suffix = a
    elif o in ("-s", "--device_specific"):
      OPTIONS.device_specific = a
    elif o in ("-x", "--extra"):
      key, value = a.split("=", 1)
      OPTIONS.extras[key] = value
    else:
      if extra_option_handler is None or not extra_option_handler(o, a):
        assert False, "unknown option \"%s\"" % (o,)

  if OPTIONS.search_path:
    os.environ["PATH"] = (os.path.join(OPTIONS.search_path, "bin") +
                          os.pathsep + os.environ["PATH"])

  return args


def MakeTempFile(prefix=None, suffix=None):
  """Make a temp file and add it to the list of things to be deleted
  when Cleanup() is called.  Return the filename."""
  fd, fn = tempfile.mkstemp(prefix=prefix, suffix=suffix)
  os.close(fd)
  OPTIONS.tempfiles.append(fn)
  return fn


def Cleanup():
  for i in OPTIONS.tempfiles:
    if os.path.isdir(i):
      shutil.rmtree(i)
    else:
      os.remove(i)


class PasswordManager(object):
  def __init__(self):
    self.editor = os.getenv("EDITOR", None)
    self.pwfile = os.getenv("ANDROID_PW_FILE", None)

  def GetPasswords(self, items):
    """Get passwords corresponding to each string in 'items',
    returning a dict.  (The dict may have keys in addition to the
    values in 'items'.)

    Uses the passwords in $ANDROID_PW_FILE if available, letting the
    user edit that file to add more needed passwords.  If no editor is
    available, or $ANDROID_PW_FILE isn't define, prompts the user
    interactively in the ordinary way.
    """

    current = self.ReadFile()

    first = True
    while True:
      missing = []
      for i in items:
        if i not in current or not current[i]:
          missing.append(i)
      # Are all the passwords already in the file?
      if not missing: return current

      for i in missing:
        current[i] = ""

      if not first:
        print "key file %s still missing some passwords." % (self.pwfile,)
        answer = raw_input("try to edit again? [y]> ").strip()
        if answer and answer[0] not in 'yY':
          raise RuntimeError("key passwords unavailable")
      first = False

      current = self.UpdateAndReadFile(current)

  def PromptResult(self, current):
    """Prompt the user to enter a value (password) for each key in
    'current' whose value is fales.  Returns a new dict with all the
    values.
    """
    result = {}
    for k, v in sorted(current.iteritems()):
      if v:
        result[k] = v
      else:
        while True:
          result[k] = getpass.getpass("Enter password for %s key> "
                                      % (k,)).strip()
          if result[k]: break
    return result

  def UpdateAndReadFile(self, current):
    if not self.editor or not self.pwfile:
      return self.PromptResult(current)

    f = open(self.pwfile, "w")
    os.chmod(self.pwfile, 0600)
    f.write("# Enter key passwords between the [[[ ]]] brackets.\n")
    f.write("# (Additional spaces are harmless.)\n\n")

    first_line = None
    sorted = [(not v, k, v) for (k, v) in current.iteritems()]
    sorted.sort()
    for i, (_, k, v) in enumerate(sorted):
      f.write("[[[  %s  ]]] %s\n" % (v, k))
      if not v and first_line is None:
        # position cursor on first line with no password.
        first_line = i + 4
    f.close()

    p = Run([self.editor, "+%d" % (first_line,), self.pwfile])
    _, _ = p.communicate()

    return self.ReadFile()

  def ReadFile(self):
    result = {}
    if self.pwfile is None: return result
    try:
      f = open(self.pwfile, "r")
      for line in f:
        line = line.strip()
        if not line or line[0] == '#': continue
        m = re.match(r"^\[\[\[\s*(.*?)\s*\]\]\]\s*(\S+)$", line)
        if not m:
          print "failed to parse password file: ", line
        else:
          result[m.group(2)] = m.group(1)
      f.close()
    except IOError, e:
      if e.errno != errno.ENOENT:
        print "error reading password file: ", str(e)
    return result


def ZipWriteStr(zip, filename, data, perms=0644, compression=None):
  # use a fixed timestamp so the output is repeatable.
  zinfo = zipfile.ZipInfo(filename=filename,
                          date_time=(2009, 1, 1, 0, 0, 0))
  if compression is None:
    zinfo.compress_type = zip.compression
  else:
    zinfo.compress_type = compression
  zinfo.external_attr = perms << 16
  zip.writestr(zinfo, data)


class DeviceSpecificParams(object):
  module = None
  def __init__(self, **kwargs):
    """Keyword arguments to the constructor become attributes of this
    object, which is passed to all functions in the device-specific
    module."""
    for k, v in kwargs.iteritems():
      setattr(self, k, v)
    self.extras = OPTIONS.extras

    if self.module is None:
      path = OPTIONS.device_specific
      if not path: return
      try:
        if os.path.isdir(path):
          info = imp.find_module("releasetools", [path])
        else:
          d, f = os.path.split(path)
          b, x = os.path.splitext(f)
          if x == ".py":
            f = b
          info = imp.find_module(f, [d])
        print "loaded device-specific extensions from", path
        self.module = imp.load_module("device_specific", *info)
      except ImportError:
        print "unable to load device-specific module; assuming none"

  def _DoCall(self, function_name, *args, **kwargs):
    """Call the named function in the device-specific module, passing
    the given args and kwargs.  The first argument to the call will be
    the DeviceSpecific object itself.  If there is no module, or the
    module does not define the function, return the value of the
    'default' kwarg (which itself defaults to None)."""
    if self.module is None or not hasattr(self.module, function_name):
      return kwargs.get("default", None)
    return getattr(self.module, function_name)(*((self,) + args), **kwargs)

  def FullOTA_Assertions(self):
    """Called after emitting the block of assertions at the top of a
    full OTA package.  Implementations can add whatever additional
    assertions they like."""
    return self._DoCall("FullOTA_Assertions")

  def FullOTA_InstallBegin(self):
    """Called at the start of full OTA installation."""
    return self._DoCall("FullOTA_InstallBegin")

  def FullOTA_InstallEnd(self):
    """Called at the end of full OTA installation; typically this is
    used to install the image for the device's baseband processor."""
    return self._DoCall("FullOTA_InstallEnd")

  def IncrementalOTA_Assertions(self):
    """Called after emitting the block of assertions at the top of an
    incremental OTA package.  Implementations can add whatever
    additional assertions they like."""
    return self._DoCall("IncrementalOTA_Assertions")

  def IncrementalOTA_VerifyBegin(self):
    """Called at the start of the verification phase of incremental
    OTA installation; additional checks can be placed here to abort
    the script before any changes are made."""
    return self._DoCall("IncrementalOTA_VerifyBegin")

  def IncrementalOTA_VerifyEnd(self):
    """Called at the end of the verification phase of incremental OTA
    installation; additional checks can be placed here to abort the
    script before any changes are made."""
    return self._DoCall("IncrementalOTA_VerifyEnd")

  def IncrementalOTA_InstallBegin(self):
    """Called at the start of incremental OTA installation (after
    verification is complete)."""
    return self._DoCall("IncrementalOTA_InstallBegin")

  def IncrementalOTA_InstallEnd(self):
    """Called at the end of incremental OTA installation; typically
    this is used to install the image for the device's baseband
    processor."""
    return self._DoCall("IncrementalOTA_InstallEnd")

class File(object):
  def __init__(self, name, data):
    self.name = name
    self.data = data
    self.size = len(data)
    self.sha1 = sha1(data).hexdigest()

  @classmethod
  def FromLocalFile(cls, name, diskname):
    f = open(diskname, "rb")
    data = f.read()
    f.close()
    return File(name, data)

  def WriteToTemp(self):
    t = tempfile.NamedTemporaryFile()
    t.write(self.data)
    t.flush()
    return t

  def AddToZip(self, z, compression=None):
    ZipWriteStr(z, self.name, self.data, compression=compression)

DIFF_PROGRAM_BY_EXT = {
    ".gz" : "imgdiff",
    ".zip" : ["imgdiff", "-z"],
    ".jar" : ["imgdiff", "-z"],
    ".apk" : ["imgdiff", "-z"],
    ".img" : "imgdiff",
    }

class Difference(object):
  def __init__(self, tf, sf, diff_program=None):
    self.tf = tf
    self.sf = sf
    self.patch = None
    self.diff_program = diff_program

  def ComputePatch(self):
    """Compute the patch (as a string of data) needed to turn sf into
    tf.  Returns the same tuple as GetPatch()."""

    tf = self.tf
    sf = self.sf

    if self.diff_program:
      diff_program = self.diff_program
    else:
      ext = os.path.splitext(tf.name)[1]
      diff_program = DIFF_PROGRAM_BY_EXT.get(ext, "bsdiff")

    ttemp = tf.WriteToTemp()
    stemp = sf.WriteToTemp()

    ext = os.path.splitext(tf.name)[1]

    try:
      ptemp = tempfile.NamedTemporaryFile()
      if isinstance(diff_program, list):
        cmd = copy.copy(diff_program)
      else:
        cmd = [diff_program]
      cmd.append(stemp.name)
      cmd.append(ttemp.name)
      cmd.append(ptemp.name)
      p = Run(cmd, stdout=subprocess.PIPE, stderr=subprocess.PIPE)
      err = []
      def run():
        _, e = p.communicate()
        if e: err.append(e)
      th = threading.Thread(target=run)
      th.start()
      th.join(timeout=300)   # 5 mins
      if th.is_alive():
        print "WARNING: diff command timed out"
        p.terminate()
        th.join(5)
        if th.is_alive():
          p.kill()
          th.join()

      if err or p.returncode != 0:
        print "WARNING: failure running %s:\n%s\n" % (
            diff_program, "".join(err))
        self.patch = None
        return None, None, None
      diff = ptemp.read()
    finally:
      ptemp.close()
      stemp.close()
      ttemp.close()

    self.patch = diff
    return self.tf, self.sf, self.patch


  def GetPatch(self):
    """Return a tuple (target_file, source_file, patch_data).
    patch_data may be None if ComputePatch hasn't been called, or if
    computing the patch failed."""
    return self.tf, self.sf, self.patch


def ComputeDifferences(diffs):
  """Call ComputePatch on all the Difference objects in 'diffs'."""
  print len(diffs), "diffs to compute"

  # Do the largest files first, to try and reduce the long-pole effect.
  by_size = [(i.tf.size, i) for i in diffs]
  by_size.sort(reverse=True)
  by_size = [i[1] for i in by_size]

  lock = threading.Lock()
  diff_iter = iter(by_size)   # accessed under lock

  def worker():
    try:
      lock.acquire()
      for d in diff_iter:
        lock.release()
        start = time.time()
        d.ComputePatch()
        dur = time.time() - start
        lock.acquire()

        tf, sf, patch = d.GetPatch()
        if sf.name == tf.name:
          name = tf.name
        else:
          name = "%s (%s)" % (tf.name, sf.name)
        if patch is None:
          print "patching failed!                                  %s" % (name,)
        else:
          print "%8.2f sec %8d / %8d bytes (%6.2f%%) %s" % (
              dur, len(patch), tf.size, 100.0 * len(patch) / tf.size, name)
      lock.release()
    except Exception, e:
      print e
      raise

  # start worker threads; wait for them all to finish.
  threads = [threading.Thread(target=worker)
             for i in range(OPTIONS.worker_threads)]
  for th in threads:
    th.start()
  while threads:
    threads.pop().join()


class BlockDifference:
  def __init__(self, partition, tgt, src=None, check_first_block=False):
    self.tgt = tgt
    self.src = src
    self.partition = partition
    self.check_first_block = check_first_block

    self.version = 1
    if OPTIONS.info_dict:
      self.version = max(
          int(i) for i in
          OPTIONS.info_dict.get("blockimgdiff_versions", "1").split(","))

    b = blockimgdiff.BlockImageDiff(tgt, src, threads=OPTIONS.worker_threads,
                                    version=self.version)
    tmpdir = tempfile.mkdtemp()
    OPTIONS.tempfiles.append(tmpdir)
    self.path = os.path.join(tmpdir, partition)
    b.Compute(self.path)

    _, self.device = GetTypeAndDevice("/" + partition, OPTIONS.info_dict)

  def WriteScript(self, script, output_zip, progress=None):
    if not self.src:
      # write the output unconditionally
      script.Print("Patching %s image unconditionally..." % (self.partition,))
    else:
      script.Print("Patching %s image after verification." % (self.partition,))

    if progress: script.ShowProgress(progress, 0)
    self._WriteUpdate(script, output_zip)

  def WriteVerifyScript(self, script):
    partition = self.partition
    if not self.src:
      script.Print("Image %s will be patched unconditionally." % (partition,))
    else:
      if self.version >= 3:
        script.AppendExtra(('if block_image_verify("%s", '
                            'package_extract_file("%s.transfer.list"), '
                            '"%s.new.dat", "%s.patch.dat") then') %
                           (self.device, partition, partition, partition))
      else:
        script.AppendExtra('if range_sha1("%s", "%s") == "%s" then' %
                            (self.device, self.src.care_map.to_string_raw(),
                            self.src.TotalSha1()))
<<<<<<< HEAD
      script.Print("Verified %s image..." % (partition,))
      script.AppendExtra('else');

      if self.check_first_block:
        self._CheckFirstBlock(script)

      script.AppendExtra(('(range_sha1("%s", "%s") == "%s") ||\n'
                          '  abort("%s partition has unexpected contents");\n'
                          'endif;') %
                         (self.device, self.tgt.care_map.to_string_raw(),
                          self.tgt.TotalSha1(), self.partition))
=======
      script.Print('Verified %s image...' % (partition,))
      script.AppendExtra('else');

      # When generating incrementals for the system and vendor partitions,
      # explicitly check the first block (which contains the superblock) of
      # the partition to see if it's what we expect. If this check fails,
      # give an explicit log message about the partition having been
      # remounted R/W (the most likely explanation) and the need to flash to
      # get OTAs working again.
      if self.check_first_block:
        self._CheckFirstBlock(script)

      # Abort the OTA update. Note that the incremental OTA cannot be applied
      # even if it may match the checksum of the target partition.
      # a) If version < 3, operations like move and erase will make changes
      #    unconditionally and damage the partition.
      # b) If version >= 3, it won't even reach here.
      script.AppendExtra(('abort("%s partition has unexpected contents");\n'
                          'endif;') % (partition,))
>>>>>>> 22311914

  def _WriteUpdate(self, script, output_zip):
    partition = self.partition
    with open(self.path + ".transfer.list", "rb") as f:
      ZipWriteStr(output_zip, partition + ".transfer.list", f.read())
    with open(self.path + ".new.dat", "rb") as f:
      ZipWriteStr(output_zip, partition + ".new.dat", f.read())
    with open(self.path + ".patch.dat", "rb") as f:
      ZipWriteStr(output_zip, partition + ".patch.dat", f.read(),
                         compression=zipfile.ZIP_STORED)

    call = (('block_image_update("%s", '
             'package_extract_file("%s.transfer.list"), '
             '"%s.new.dat", "%s.patch.dat");\n') %
            (self.device, partition, partition, partition))
    script.AppendExtra(script._WordWrap(call))

  def _HashBlocks(self, source, ranges):
    data = source.ReadRangeSet(ranges)
    ctx = sha1()

    for p in data:
      ctx.update(p)

    return ctx.hexdigest()

  def _CheckFirstBlock(self, script):
    r = RangeSet((0, 1))
    srchash = self._HashBlocks(self.src, r);
<<<<<<< HEAD
    tgthash = self._HashBlocks(self.tgt, r);
=======
>>>>>>> 22311914

    script.AppendExtra(('(range_sha1("%s", "%s") == "%s") || '
                        '(range_sha1("%s", "%s") == "%s") || '
                        'abort("%s has been remounted R/W; '
                        'reflash device to reenable OTA updates");')
                       % (self.device, r.to_string_raw(), srchash,
<<<<<<< HEAD
                          self.device, r.to_string_raw(), tgthash,
=======
>>>>>>> 22311914
                          self.device))

DataImage = blockimgdiff.DataImage


# map recovery.fstab's fs_types to mount/format "partition types"
PARTITION_TYPES = { "yaffs2": "MTD", "mtd": "MTD",
                    "ext4": "EMMC", "emmc": "EMMC",
                    "f2fs": "EMMC" }

def GetTypeAndDevice(mount_point, info):
  fstab = info["fstab"]
  if fstab:
    return PARTITION_TYPES[fstab[mount_point].fs_type], fstab[mount_point].device
  else:
    return None


def ParseCertificate(data):
  """Parse a PEM-format certificate."""
  cert = []
  save = False
  for line in data.split("\n"):
    if "--END CERTIFICATE--" in line:
      break
    if save:
      cert.append(line)
    if "--BEGIN CERTIFICATE--" in line:
      save = True
  cert = "".join(cert).decode('base64')
  return cert

def MakeRecoveryPatch(input_dir, output_sink, recovery_img, boot_img,
                      info_dict=None):
  """Generate a binary patch that creates the recovery image starting
  with the boot image.  (Most of the space in these images is just the
  kernel, which is identical for the two, so the resulting patch
  should be efficient.)  Add it to the output zip, along with a shell
  script that is run from init.rc on first boot to actually do the
  patching and install the new recovery image.

  recovery_img and boot_img should be File objects for the
  corresponding images.  info should be the dictionary returned by
  common.LoadInfoDict() on the input target_files.
  """

  if info_dict is None:
    info_dict = OPTIONS.info_dict

  diff_program = ["imgdiff"]
  path = os.path.join(input_dir, "SYSTEM", "etc", "recovery-resource.dat")
  if os.path.exists(path):
    diff_program.append("-b")
    diff_program.append(path)
    bonus_args = "-b /system/etc/recovery-resource.dat"
  else:
    bonus_args = ""

  d = Difference(recovery_img, boot_img, diff_program=diff_program)
  _, _, patch = d.ComputePatch()
  output_sink("recovery-from-boot.p", patch)

  td_pair = GetTypeAndDevice("/boot", info_dict)
  if not td_pair:
    return
  boot_type, boot_device = td_pair
  td_pair = GetTypeAndDevice("/recovery", info_dict)
  if not td_pair:
    return
  recovery_type, recovery_device = td_pair

  sh = """#!/system/bin/sh
if ! applypatch -c %(recovery_type)s:%(recovery_device)s:%(recovery_size)d:%(recovery_sha1)s; then
  applypatch %(bonus_args)s %(boot_type)s:%(boot_device)s:%(boot_size)d:%(boot_sha1)s %(recovery_type)s:%(recovery_device)s %(recovery_sha1)s %(recovery_size)d %(boot_sha1)s:/system/recovery-from-boot.p && log -t recovery "Installing new recovery image: succeeded" || log -t recovery "Installing new recovery image: failed"
else
  log -t recovery "Recovery image already installed"
fi
""" % { 'boot_size': boot_img.size,
        'boot_sha1': boot_img.sha1,
        'recovery_size': recovery_img.size,
        'recovery_sha1': recovery_img.sha1,
        'boot_type': boot_type,
        'boot_device': boot_device,
        'recovery_type': recovery_type,
        'recovery_device': recovery_device,
        'bonus_args': bonus_args,
        }

  # The install script location moved from /system/etc to /system/bin
  # in the L release.  Parse the init.rc file to find out where the
  # target-files expects it to be, and put it there.
  sh_location = "etc/install-recovery.sh"
  try:
    with open(os.path.join(input_dir, "BOOT", "RAMDISK", "init.rc")) as f:
      for line in f:
        m = re.match("^service flash_recovery /system/(\S+)\s*$", line)
        if m:
          sh_location = m.group(1)
          print "putting script in", sh_location
          break
  except (OSError, IOError), e:
    print "failed to read init.rc: %s" % (e,)

  output_sink(sh_location, sh)<|MERGE_RESOLUTION|>--- conflicted
+++ resolved
@@ -1069,19 +1069,6 @@
         script.AppendExtra('if range_sha1("%s", "%s") == "%s" then' %
                             (self.device, self.src.care_map.to_string_raw(),
                             self.src.TotalSha1()))
-<<<<<<< HEAD
-      script.Print("Verified %s image..." % (partition,))
-      script.AppendExtra('else');
-
-      if self.check_first_block:
-        self._CheckFirstBlock(script)
-
-      script.AppendExtra(('(range_sha1("%s", "%s") == "%s") ||\n'
-                          '  abort("%s partition has unexpected contents");\n'
-                          'endif;') %
-                         (self.device, self.tgt.care_map.to_string_raw(),
-                          self.tgt.TotalSha1(), self.partition))
-=======
       script.Print('Verified %s image...' % (partition,))
       script.AppendExtra('else');
 
@@ -1101,7 +1088,6 @@
       # b) If version >= 3, it won't even reach here.
       script.AppendExtra(('abort("%s partition has unexpected contents");\n'
                           'endif;') % (partition,))
->>>>>>> 22311914
 
   def _WriteUpdate(self, script, output_zip):
     partition = self.partition
@@ -1131,20 +1117,11 @@
   def _CheckFirstBlock(self, script):
     r = RangeSet((0, 1))
     srchash = self._HashBlocks(self.src, r);
-<<<<<<< HEAD
-    tgthash = self._HashBlocks(self.tgt, r);
-=======
->>>>>>> 22311914
 
     script.AppendExtra(('(range_sha1("%s", "%s") == "%s") || '
-                        '(range_sha1("%s", "%s") == "%s") || '
                         'abort("%s has been remounted R/W; '
                         'reflash device to reenable OTA updates");')
                        % (self.device, r.to_string_raw(), srchash,
-<<<<<<< HEAD
-                          self.device, r.to_string_raw(), tgthash,
-=======
->>>>>>> 22311914
                           self.device))
 
 DataImage = blockimgdiff.DataImage
