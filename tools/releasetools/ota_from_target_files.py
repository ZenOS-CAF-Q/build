--- conflicted
+++ resolved
@@ -866,28 +866,17 @@
         int(i) for i in
         OPTIONS.info_dict.get("blockimgdiff_versions", "1").split(","))
 
-<<<<<<< HEAD
-  # Check first block of system partition for remount R/W only if
-  # disk type is ext4
-  system_partition = OPTIONS.source_info_dict["fstab"]["/system"]
-  check_first_block = system_partition.fs_type == "ext4"
-=======
   # Check the first block of the source system partition for remount R/W only
   # if the filesystem is ext4.
   system_src_partition = OPTIONS.source_info_dict["fstab"]["/system"]
   check_first_block = system_src_partition.fs_type == "ext4"
->>>>>>> 4058a717
   # Disable using imgdiff for squashfs. 'imgdiff -z' expects input files to be
   # in zip formats. However with squashfs, a) all files are compressed in LZ4;
   # b) the blocks listed in block map may not contain all the bytes for a given
   # file (because they're rounded to be 4K-aligned).
-<<<<<<< HEAD
-  disable_imgdiff = system_partition.fs_type == "squashfs"
-=======
   system_tgt_partition = OPTIONS.target_info_dict["fstab"]["/system"]
   disable_imgdiff = (system_src_partition.fs_type == "squashfs" or
                      system_tgt_partition.fs_type == "squashfs")
->>>>>>> 4058a717
   system_diff = common.BlockDifference("system", system_tgt, system_src,
                                        check_first_block,
                                        version=blockimgdiff_version,
