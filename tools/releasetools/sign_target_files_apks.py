#!/usr/bin/env python
#
# Copyright (C) 2008 The Android Open Source Project
#
# Licensed under the Apache License, Version 2.0 (the "License");
# you may not use this file except in compliance with the License.
# You may obtain a copy of the License at
#
#      http://www.apache.org/licenses/LICENSE-2.0
#
# Unless required by applicable law or agreed to in writing, software
# distributed under the License is distributed on an "AS IS" BASIS,
# WITHOUT WARRANTIES OR CONDITIONS OF ANY KIND, either express or implied.
# See the License for the specific language governing permissions and
# limitations under the License.

"""
Signs all the APK files in a target-files zipfile, producing a new
target-files zip.

Usage:  sign_target_files_apks [flags] input_target_files output_target_files

  -e  (--extra_apks)  <name,name,...=key>
      Add extra APK/APEX name/key pairs as though they appeared in apkcerts.txt
      or apexkeys.txt (so mappings specified by -k and -d are applied). Keys
      specified in -e override any value for that app contained in the
      apkcerts.txt file, or the container key for an APEX. Option may be
      repeated to give multiple extra packages.

  --extra_apex_payload_key <name=key>
      Add a mapping for APEX package name to payload signing key, which will
      override the default payload signing key in apexkeys.txt. Note that the
      container key should be overridden via the `--extra_apks` flag above.
      Option may be repeated for multiple APEXes.

  --skip_apks_with_path_prefix  <prefix>
      Skip signing an APK if it has the matching prefix in its path. The prefix
      should be matching the entry name, which has partition names in upper
      case, e.g. "VENDOR/app/", or "SYSTEM_OTHER/preloads/". Option may be
      repeated to give multiple prefixes.

  --skip_apks_with_path_prefix  <prefix>
      Skip signing an APK if it has the matching prefix in its path. The prefix
      should be matching the entry name, which has partition names in upper
      case, e.g. "VENDOR/app/", or "SYSTEM_OTHER/preloads/". Option may be
      repeated to give multiple prefixes.

  -k  (--key_mapping)  <src_key=dest_key>
      Add a mapping from the key name as specified in apkcerts.txt (the
      src_key) to the real key you wish to sign the package with
      (dest_key).  Option may be repeated to give multiple key
      mappings.

  -d  (--default_key_mappings)  <dir>
      Set up the following key mappings:

        $devkey/devkey    ==>  $dir/releasekey
        $devkey/testkey   ==>  $dir/releasekey
        $devkey/media     ==>  $dir/media
        $devkey/shared    ==>  $dir/shared
        $devkey/platform  ==>  $dir/platform

      where $devkey is the directory part of the value of
      default_system_dev_certificate from the input target-files's
      META/misc_info.txt.  (Defaulting to "build/target/product/security"
      if the value is not present in misc_info.

      -d and -k options are added to the set of mappings in the order
      in which they appear on the command line.

  -o  (--replace_ota_keys)
      Replace the certificate (public key) used by OTA package verification
      with the ones specified in the input target_files zip (in the
      META/otakeys.txt file). Key remapping (-k and -d) is performed on the
      keys. For A/B devices, the payload verification key will be replaced
      as well. If there're multiple OTA keys, only the first one will be used
      for payload verification.

  -t  (--tag_changes)  <+tag>,<-tag>,...
      Comma-separated list of changes to make to the set of tags (in
      the last component of the build fingerprint).  Prefix each with
      '+' or '-' to indicate whether that tag should be added or
      removed.  Changes are processed in the order they appear.
      Default value is "-test-keys,-dev-keys,+release-keys".

  --replace_verity_private_key <key>
      Replace the private key used for verity signing. It expects a filename
      WITHOUT the extension (e.g. verity_key).

  --replace_verity_public_key <key>
      Replace the certificate (public key) used for verity verification. The
      key file replaces the one at BOOT/RAMDISK/verity_key (or ROOT/verity_key
      for devices using system_root_image). It expects the key filename WITH
      the extension (e.g. verity_key.pub).

  --replace_verity_keyid <path_to_X509_PEM_cert_file>
      Replace the veritykeyid in BOOT/cmdline of input_target_file_zip
      with keyid of the cert pointed by <path_to_X509_PEM_cert_file>.

<<<<<<< HEAD
  --apex_payload_key <name=key>
      Add a mapping for apex package name to payload signing key.

  --avb_{apex,boot,system,vendor,dtbo,vbmeta}_algorithm <algorithm>

  --avb_{boot,system,vendor,dtbo,vbmeta}_key <key>
      Use the specified algorithm (e.g. SHA256_RSA4096) and the key to AVB-sign
      the specified image. Otherwise it uses the existing values in info dict.

  --avb_{apex,boot,system,vendor,dtbo,vbmeta}_extra_args <args>
=======
  --avb_{boot,system,system_other,vendor,dtbo,vbmeta}_algorithm <algorithm>
  --avb_{boot,system,system_other,vendor,dtbo,vbmeta}_key <key>
      Use the specified algorithm (e.g. SHA256_RSA4096) and the key to AVB-sign
      the specified image. Otherwise it uses the existing values in info dict.

  --avb_{apex,boot,system,system_other,vendor,dtbo,vbmeta}_extra_args <args>
>>>>>>> 6ba7b178
      Specify any additional args that are needed to AVB-sign the image
      (e.g. "--signing_helper /path/to/helper"). The args will be appended to
      the existing ones in info dict.
"""

from __future__ import print_function

import base64
import copy
import errno
import gzip
import itertools
import logging
import os
import re
import shutil
import stat
import subprocess
import sys
import time
import tempfile
import zipfile
from xml.etree import ElementTree

import add_img_to_target_files
import apex_utils
import common


if sys.hexversion < 0x02070000:
  print("Python 2.7 or newer is required.", file=sys.stderr)
  sys.exit(1)


logger = logging.getLogger(__name__)

OPTIONS = common.OPTIONS

OPTIONS.extra_apks = {}
<<<<<<< HEAD
OPTIONS.apex_payload_keys = {}
=======
OPTIONS.extra_apex_payload_keys = {}
>>>>>>> 6ba7b178
OPTIONS.skip_apks_with_path_prefix = set()
OPTIONS.key_map = {}
OPTIONS.rebuild_recovery = False
OPTIONS.replace_ota_keys = False
OPTIONS.replace_verity_public_key = False
OPTIONS.replace_verity_private_key = False
OPTIONS.replace_verity_keyid = False
OPTIONS.tag_changes = ("-test-keys", "-dev-keys", "+release-keys")
OPTIONS.avb_keys = {}
OPTIONS.avb_algorithms = {}
OPTIONS.avb_extra_args = {}


def GetApkCerts(certmap):
  # apply the key remapping to the contents of the file
  for apk, cert in certmap.iteritems():
    certmap[apk] = OPTIONS.key_map.get(cert, cert)

  # apply all the -e options, overriding anything in the file
  for apk, cert in OPTIONS.extra_apks.iteritems():
    if not cert:
      cert = "PRESIGNED"
    certmap[apk] = OPTIONS.key_map.get(cert, cert)

  return certmap


<<<<<<< HEAD
=======
def GetApexKeys(keys_info, key_map):
  """Gets APEX payload and container signing keys by applying the mapping rules.

  Presigned payload / container keys will be set accordingly.

  Args:
    keys_info: A dict that maps from APEX filenames to a tuple of (payload_key,
        container_key).
    key_map: A dict that overrides the keys, specified via command-line input.

  Returns:
    A dict that contains the updated APEX key mapping, which should be used for
    the current signing.
  """
  # Apply all the --extra_apex_payload_key options to override the payload
  # signing keys in the given keys_info.
  for apex, key in OPTIONS.extra_apex_payload_keys.items():
    if not key:
      key = 'PRESIGNED'
    keys_info[apex] = (key, keys_info[apex][1])

  # Apply the key remapping to container keys.
  for apex, (payload_key, container_key) in keys_info.items():
    keys_info[apex] = (payload_key, key_map.get(container_key, container_key))

  # Apply all the --extra_apks options to override the container keys.
  for apex, key in OPTIONS.extra_apks.items():
    # Skip non-APEX containers.
    if apex not in keys_info:
      continue
    if not key:
      key = 'PRESIGNED'
    keys_info[apex] = (keys_info[apex][0], key_map.get(key, key))

  return keys_info


>>>>>>> 6ba7b178
def GetApkFileInfo(filename, compressed_extension, skipped_prefixes):
  """Returns the APK info based on the given filename.

  Checks if the given filename (with path) looks like an APK file, by taking the
  compressed extension into consideration. If it appears to be an APK file,
  further checks if the APK file should be skipped when signing, based on the
  given path prefixes.

  Args:
    filename: Path to the file.
    compressed_extension: The extension string of compressed APKs (e.g. ".gz"),
        or None if there's no compressed APKs.
    skipped_prefixes: A set/list/tuple of the path prefixes to be skipped.

  Returns:
    (is_apk, is_compressed, should_be_skipped): is_apk indicates whether the
    given filename is an APK file. is_compressed indicates whether the APK file
    is compressed (only meaningful when is_apk is True). should_be_skipped
    indicates whether the filename matches any of the given prefixes to be
    skipped.

  Raises:
    AssertionError: On invalid compressed_extension or skipped_prefixes inputs.
  """
  assert compressed_extension is None or compressed_extension.startswith('.'), \
      "Invalid compressed_extension arg: '{}'".format(compressed_extension)

  # skipped_prefixes should be one of set/list/tuple types. Other types such as
  # str shouldn't be accepted.
<<<<<<< HEAD
  assert (isinstance(skipped_prefixes, tuple) or
          isinstance(skipped_prefixes, set) or
          isinstance(skipped_prefixes, list)), \
              "Invalid skipped_prefixes input type: {}".format(
                  type(skipped_prefixes))
=======
  assert isinstance(skipped_prefixes, (set, list, tuple)), \
      "Invalid skipped_prefixes input type: {}".format(type(skipped_prefixes))
>>>>>>> 6ba7b178

  compressed_apk_extension = (
      ".apk" + compressed_extension if compressed_extension else None)
  is_apk = (filename.endswith(".apk") or
            (compressed_apk_extension and
             filename.endswith(compressed_apk_extension)))
  if not is_apk:
    return (False, False, False)

  is_compressed = (compressed_apk_extension and
                   filename.endswith(compressed_apk_extension))
  should_be_skipped = filename.startswith(tuple(skipped_prefixes))
  return (True, is_compressed, should_be_skipped)


<<<<<<< HEAD
def CheckAllApksSigned(input_tf_zip, apk_key_map, compressed_extension):
  """Checks that all the APKs have keys specified, otherwise errors out.

  Args:
    input_tf_zip: An open target_files zip file.
    apk_key_map: A dict of known signing keys key'd by APK names.
    compressed_extension: The extension string of compressed APKs, such as
        ".gz", or None if there's no compressed APKs.

  Raises:
    AssertionError: On finding unknown APKs.
  """
  unknown_apks = []
  for info in input_tf_zip.infolist():
=======
def CheckApkAndApexKeysAvailable(input_tf_zip, known_keys,
                                 compressed_extension, apex_keys):
  """Checks that all the APKs and APEXes have keys specified.

  Args:
    input_tf_zip: An open target_files zip file.
    known_keys: A set of APKs and APEXes that have known signing keys.
    compressed_extension: The extension string of compressed APKs, such as
        '.gz', or None if there's no compressed APKs.
    apex_keys: A dict that contains the key mapping from APEX name to
        (payload_key, container_key).

  Raises:
    AssertionError: On finding unknown APKs and APEXes.
  """
  unknown_files = []
  for info in input_tf_zip.infolist():
    # Handle APEXes first, e.g. SYSTEM/apex/com.android.tzdata.apex.
    if (info.filename.startswith('SYSTEM/apex') and
        info.filename.endswith('.apex')):
      name = os.path.basename(info.filename)
      if name not in known_keys:
        unknown_files.append(name)
      continue

    # And APKs.
>>>>>>> 6ba7b178
    (is_apk, is_compressed, should_be_skipped) = GetApkFileInfo(
        info.filename, compressed_extension, OPTIONS.skip_apks_with_path_prefix)
    if not is_apk or should_be_skipped:
      continue
<<<<<<< HEAD
    name = os.path.basename(info.filename)
    if is_compressed:
      name = name[:-len(compressed_extension)]
    if name not in apk_key_map:
      unknown_apks.append(name)

  assert not unknown_apks, \
      ("No key specified for:\n  {}\n"
       "Use '-e <apkname>=' to specify a key (which may be an empty string to "
       "not sign this apk).".format("\n  ".join(unknown_apks)))
=======

    name = os.path.basename(info.filename)
    if is_compressed:
      name = name[:-len(compressed_extension)]
    if name not in known_keys:
      unknown_files.append(name)

  assert not unknown_files, \
      ("No key specified for:\n  {}\n"
       "Use '-e <apkname>=' to specify a key (which may be an empty string to "
       "not sign this apk).".format("\n  ".join(unknown_files)))

  # For all the APEXes, double check that we won't have an APEX that has only
  # one of the payload / container keys set.
  if not apex_keys:
    return

  invalid_apexes = []
  for info in input_tf_zip.infolist():
    if (not info.filename.startswith('SYSTEM/apex') or
        not info.filename.endswith('.apex')):
      continue

    name = os.path.basename(info.filename)
    (payload_key, container_key) = apex_keys[name]
    if ((payload_key in common.SPECIAL_CERT_STRINGS and
         container_key not in common.SPECIAL_CERT_STRINGS) or
        (payload_key not in common.SPECIAL_CERT_STRINGS and
         container_key in common.SPECIAL_CERT_STRINGS)):
      invalid_apexes.append(
          "{}: payload_key {}, container_key {}".format(
              name, payload_key, container_key))

  assert not invalid_apexes, \
      "Invalid APEX keys specified:\n  {}\n".format(
          "\n  ".join(invalid_apexes))
>>>>>>> 6ba7b178


def SignApk(data, keyname, pw, platform_api_level, codename_to_api_level_map,
            is_compressed):
  unsigned = tempfile.NamedTemporaryFile()
  unsigned.write(data)
  unsigned.flush()

  if is_compressed:
    uncompressed = tempfile.NamedTemporaryFile()
    with gzip.open(unsigned.name, "rb") as in_file, \
         open(uncompressed.name, "wb") as out_file:
      shutil.copyfileobj(in_file, out_file)

    # Finally, close the "unsigned" file (which is gzip compressed), and then
    # replace it with the uncompressed version.
    #
    # TODO(narayan): All this nastiness can be avoided if python 3.2 is in use,
    # we could just gzip / gunzip in-memory buffers instead.
    unsigned.close()
    unsigned = uncompressed

  signed = tempfile.NamedTemporaryFile()

  # For pre-N builds, don't upgrade to SHA-256 JAR signatures based on the APK's
  # minSdkVersion to avoid increasing incremental OTA update sizes. If an APK
  # didn't change, we don't want its signature to change due to the switch
  # from SHA-1 to SHA-256.
  # By default, APK signer chooses SHA-256 signatures if the APK's minSdkVersion
  # is 18 or higher. For pre-N builds we disable this mechanism by pretending
  # that the APK's minSdkVersion is 1.
  # For N+ builds, we let APK signer rely on the APK's minSdkVersion to
  # determine whether to use SHA-256.
  min_api_level = None
  if platform_api_level > 23:
    # Let APK signer choose whether to use SHA-1 or SHA-256, based on the APK's
    # minSdkVersion attribute
    min_api_level = None
  else:
    # Force APK signer to use SHA-1
    min_api_level = 1

  common.SignFile(unsigned.name, signed.name, keyname, pw,
                  min_api_level=min_api_level,
                  codename_to_api_level_map=codename_to_api_level_map)

  data = None
  if is_compressed:
    # Recompress the file after it has been signed.
    compressed = tempfile.NamedTemporaryFile()
    with open(signed.name, "rb") as in_file, \
         gzip.open(compressed.name, "wb") as out_file:
      shutil.copyfileobj(in_file, out_file)

    data = compressed.read()
    compressed.close()
  else:
    data = signed.read()

  unsigned.close()
  signed.close()

  return data

def SignApex(data, name, image_key_path, container_key, pw,
             platform_api_level, codename_to_api_level_map):
  """Signing an Apex is a two step process.
  1: Extract and sign the image_payload.img with image_key.
  2: Sign the overall APK Container with container key.
  """
  unsigned_apex_payload = tempfile.NamedTemporaryFile()
  signed_apex_payload = tempfile.NamedTemporaryFile()
  unsigned_apex_payload.write(data)
  unsigned_apex_payload.flush()
  unsigned_apex_payload_zip = zipfile.ZipFile(
      unsigned_apex_payload.name, "r")
  signed_apex_payload_zip = zipfile.ZipFile(
      signed_apex_payload.name, "w",
      compression=zipfile.ZIP_DEFLATED,
      allowZip64=False)

  for info in unsigned_apex_payload_zip.infolist():
    filename = info.filename

    data = unsigned_apex_payload_zip.read(filename)
    out_info = copy.copy(info)

    if filename == 'apex_payload.img':
      package_name = re.sub('.apex', '', name)
      apex_sign_helper = apex_utils.ApexPayloadSignerHelper(
          data)

      extra_signing_args=OPTIONS.avb_extra_args.get('apex')
      key_path = '%s_pub.pem' % image_key_path
      signed_apex_payload_image = apex_sign_helper.Sign(
          package_name,
          key_path,
          extra_signing_args)

      common.ZipWriteStr(signed_apex_payload_zip,
                         out_info,
                         signed_apex_payload_image)
    else:
      common.ZipWriteStr(signed_apex_payload_zip,
                         out_info,
                         data)

  common.ZipClose(unsigned_apex_payload_zip)
  common.ZipClose(signed_apex_payload_zip)

  signed_container = tempfile.NamedTemporaryFile()
  signed_aligned_container = tempfile.NamedTemporaryFile()

  common.SignFile(
      signed_apex_payload.name,
      signed_container.name,
      container_key,
      pw,
      min_api_level=None,
      codename_to_api_level_map=codename_to_api_level_map)

  cmd = ['zipalign', '-f', '4096',
         signed_container.name,
         signed_aligned_container.name]
  proc = common.Run(cmd)
  output, _ = proc.communicate()
  if proc.returncode != 0:
    raise ApexInfoError(
      "Unable to zipalign apex container:\n{}".format(output))

  data = signed_aligned_container.read()
  signed_container.close()
  signed_aligned_container.close()
  signed_apex_payload.close()

  return data


<<<<<<< HEAD
def ProcessTargetFiles(input_tf_zip, output_tf_zip, misc_info,
                       apk_key_map, key_passwords, platform_api_level,
                       codename_to_api_level_map,
=======
def SignApex(apex_data, payload_key, container_key, container_pw,
             codename_to_api_level_map, signing_args=None):
  """Signs the current APEX with the given payload/container keys.

  Args:
    apex_data: Raw APEX data.
    payload_key: The path to payload signing key (w/o extension).
    container_key: The path to container signing key (w/o extension).
    container_pw: The matching password of the container_key, or None.
    codename_to_api_level_map: A dict that maps from codename to API level.
    signing_args: Additional args to be passed to the payload signer.

  Returns:
    (signed_apex, payload_key_name): signed_apex is the path to the signed APEX
        file; payload_key_name is a str of the payload signing key name (e.g.
        com.android.tzdata).
  """
  apex_file = common.MakeTempFile(prefix='apex-', suffix='.apex')
  with open(apex_file, 'wb') as apex_fp:
    apex_fp.write(apex_data)

  APEX_PAYLOAD_IMAGE = 'apex_payload.img'

  # 1. Extract and sign the APEX_PAYLOAD_IMAGE entry with the given payload_key.
  payload_dir = common.MakeTempDir(prefix='apex-payload-')
  with zipfile.ZipFile(apex_file) as apex_fd:
    payload_file = apex_fd.extract(APEX_PAYLOAD_IMAGE, payload_dir)

  payload_info = apex_utils.ParseApexPayloadInfo(payload_file)
  apex_utils.SignApexPayload(
      payload_file,
      payload_key,
      payload_info['apex.key'],
      payload_info['Algorithm'],
      payload_info['Salt'],
      signing_args)

  common.ZipDelete(apex_file, APEX_PAYLOAD_IMAGE)
  apex_zip = zipfile.ZipFile(apex_file, 'a')
  common.ZipWrite(apex_zip, payload_file, arcname=APEX_PAYLOAD_IMAGE)
  common.ZipClose(apex_zip)

  # 2. Align the files at page boundary (same as in apexer).
  aligned_apex = common.MakeTempFile(
      prefix='apex-container-', suffix='.apex')
  common.RunAndCheckOutput(
      ['zipalign', '-f', '4096', apex_file, aligned_apex])

  # 3. Sign the APEX container with container_key.
  signed_apex = common.MakeTempFile(prefix='apex-container-', suffix='.apex')

  # Specify the 4K alignment when calling SignApk.
  extra_signapk_args = OPTIONS.extra_signapk_args[:]
  extra_signapk_args.extend(['-a', '4096'])

  common.SignFile(
      aligned_apex,
      signed_apex,
      container_key,
      container_pw,
      codename_to_api_level_map=codename_to_api_level_map,
      extra_signapk_args=extra_signapk_args)

  return (signed_apex, payload_info['apex.key'])


def ProcessTargetFiles(input_tf_zip, output_tf_zip, misc_info,
                       apk_keys, apex_keys, key_passwords,
                       platform_api_level, codename_to_api_level_map,
>>>>>>> 6ba7b178
                       compressed_extension):
  # maxsize measures the maximum filename length, including the ones to be
  # skipped.
  maxsize = max(
      [len(os.path.basename(i.filename)) for i in input_tf_zip.infolist()
       if GetApkFileInfo(i.filename, compressed_extension, [])[0]])
  system_root_image = misc_info.get("system_root_image") == "true"

  # A dict of APEX payload public keys that should be updated, i.e. the files
  # under '/system/etc/security/apex/'.
  updated_apex_payload_keys = {}

  for info in input_tf_zip.infolist():
    filename = info.filename
<<<<<<< HEAD

    if filename.startswith("IMAGES/"):
      continue

    # Skip split super images, which will be re-generated during signing.
    if filename.startswith("OTA/") and filename.endswith(".img"):
      continue

=======
    if filename.startswith("IMAGES/"):
      continue

    # Skip split super images, which will be re-generated during signing.
    if filename.startswith("OTA/") and filename.endswith(".img"):
      continue

>>>>>>> 6ba7b178
    data = input_tf_zip.read(filename)
    out_info = copy.copy(info)
    (is_apk, is_compressed, should_be_skipped) = GetApkFileInfo(
        filename, compressed_extension, OPTIONS.skip_apks_with_path_prefix)

    if is_apk and should_be_skipped:
      # Copy skipped APKs verbatim.
      print(
          "NOT signing: %s\n"
          "        (skipped due to matching prefix)" % (filename,))
      common.ZipWriteStr(output_tf_zip, out_info, data)

    # Sign APKs.
    elif is_apk:
      name = os.path.basename(filename)
      if is_compressed:
        name = name[:-len(compressed_extension)]

      key = apk_keys[name]
      if key not in common.SPECIAL_CERT_STRINGS:
        print("    signing: %-*s (%s)" % (maxsize, name, key))
        signed_data = SignApk(data, key, key_passwords[key], platform_api_level,
                              codename_to_api_level_map, is_compressed)
        common.ZipWriteStr(output_tf_zip, out_info, signed_data)
      else:
        # an APK we're not supposed to sign.
        print(
            "NOT signing: %s\n"
            "        (skipped due to special cert string)" % (name,))
<<<<<<< HEAD
=======
        common.ZipWriteStr(output_tf_zip, out_info, data)

    # Sign bundled APEX files.
    elif filename.startswith("SYSTEM/apex") and filename.endswith(".apex"):
      name = os.path.basename(filename)
      payload_key, container_key = apex_keys[name]

      # We've asserted not having a case with only one of them PRESIGNED.
      if (payload_key not in common.SPECIAL_CERT_STRINGS and
          container_key not in common.SPECIAL_CERT_STRINGS):
        print("    signing: %-*s container (%s)" % (
            maxsize, name, container_key))
        print("           : %-*s payload   (%s)" % (
            maxsize, name, payload_key))

        (signed_apex, payload_key_name) = SignApex(
            data,
            payload_key,
            container_key,
            key_passwords[container_key],
            codename_to_api_level_map,
            OPTIONS.avb_extra_args.get('apex'))
        common.ZipWrite(output_tf_zip, signed_apex, filename)
        updated_apex_payload_keys[payload_key_name] = payload_key

      else:
        print(
            "NOT signing: %s\n"
            "        (skipped due to special cert string)" % (name,))
>>>>>>> 6ba7b178
        common.ZipWriteStr(output_tf_zip, out_info, data)

    # AVB public keys for the installed APEXes, which will be updated later.
    elif (os.path.dirname(filename) == 'SYSTEM/etc/security/apex' and
          filename != 'SYSTEM/etc/security/apex/'):
      continue

    # System properties.
    elif filename in ("SYSTEM/build.prop",
                      "VENDOR/build.prop",
                      "SYSTEM/etc/prop.default",
                      "BOOT/RAMDISK/prop.default",
                      "BOOT/RAMDISK/default.prop",  # legacy
                      "ROOT/default.prop",  # legacy
                      "RECOVERY/RAMDISK/prop.default",
                      "RECOVERY/RAMDISK/default.prop"):  # legacy
      print("Rewriting %s:" % (filename,))
      if stat.S_ISLNK(info.external_attr >> 16):
        new_data = data
      else:
        new_data = RewriteProps(data)
      common.ZipWriteStr(output_tf_zip, out_info, new_data)

    # Replace the certs in *mac_permissions.xml (there could be multiple, such
    # as {system,vendor}/etc/selinux/{plat,nonplat}_mac_permissions.xml).
    elif filename.endswith("mac_permissions.xml"):
      print("Rewriting %s with new keys." % (filename,))
      new_data = ReplaceCerts(data)
      common.ZipWriteStr(output_tf_zip, out_info, new_data)

    # Ask add_img_to_target_files to rebuild the recovery patch if needed.
    elif filename in ("SYSTEM/recovery-from-boot.p",
                      "SYSTEM/etc/recovery.img",
                      "SYSTEM/bin/install-recovery.sh"):
      OPTIONS.rebuild_recovery = True

    # Don't copy OTA certs if we're replacing them.
    elif (
        OPTIONS.replace_ota_keys and
        filename in (
            "BOOT/RAMDISK/system/etc/security/otacerts.zip",
            "BOOT/RAMDISK/system/etc/update_engine/update-payload-key.pub.pem",
            "RECOVERY/RAMDISK/system/etc/security/otacerts.zip",
            "SYSTEM/etc/security/otacerts.zip",
            "SYSTEM/etc/update_engine/update-payload-key.pub.pem")):
      pass

    # Skip META/misc_info.txt since we will write back the new values later.
    elif filename == "META/misc_info.txt":
      pass

    # Skip verity public key if we will replace it.
    elif (OPTIONS.replace_verity_public_key and
          filename in ("BOOT/RAMDISK/verity_key",
                       "ROOT/verity_key")):
      pass

    # Skip verity keyid (for system_root_image use) if we will replace it.
    elif OPTIONS.replace_verity_keyid and filename == "BOOT/cmdline":
      pass

    # Skip the care_map as we will regenerate the system/vendor images.
    elif filename == "META/care_map.pb" or filename == "META/care_map.txt":
      pass

<<<<<<< HEAD
    # Sign Bundled APEX files.
    elif filename.startswith("SYSTEM/apex") and filename.endswith(".apex"):
      name = os.path.basename(filename)
      # TODO(baligh): Read Apex Image and Container keys from
      # META/apexkeys.txt
      if name in OPTIONS.apex_payload_keys and name in OPTIONS.extra_apks:
        image_key_path = OPTIONS.apex_payload_keys[name]
        container_key_path = OPTIONS.extra_apks[name]
        print("    signing: %-*s (%s)" % (maxsize, name, container_key_path))
        print("           : %-*s (%s)" % (maxsize, 'image_payload', image_key_path))
        signed_data = SignApex(data,
                               name,
                               image_key_path,
                               container_key_path,
                               key_passwords[container_key_path],
                               platform_api_level,
                               codename_to_api_level_map)

        common.ZipWriteStr(output_tf_zip, out_info, signed_data)
      else:
        print("    signing: %-*s (NOT SIGNING)" % (maxsize, name))
        common.ZipWriteStr(output_tf_zip, out_info, data)

    elif ((os.path.dirname(filename) == "SYSTEM/etc/security/apex") and
          filename != 'SYSTEM/etc/security/apex/'):
      # AVBPubkey is used to validate APEX payload_image at load time.
      apex_name = '%s.apex' % os.path.basename(filename)
      if apex_name in OPTIONS.extra_apks:
        avb_pubkey_path = '%s.avbpubkey' % OPTIONS.apex_payload_keys[apex_name]
        print ("Replacing AVB PubKey for %s with %s" % (
            apex_name, avb_pubkey_path))
        with open(avb_pubkey_path) as cf:
          common.ZipWriteStr(output_tf_zip, out_info, cf.read())
      else:
        print ("Not Replacing AVB Pubkey for %s" % apex_name)
        common.ZipWriteStr(output_tf_zip, out_info, data)
=======
    # Updates system_other.avbpubkey in /product/etc/.
    elif filename in (
        "PRODUCT/etc/security/avb/system_other.avbpubkey",
        "SYSTEM/product/etc/security/avb/system_other.avbpubkey"):
      # Only update system_other's public key, if the corresponding signing
      # key is specified via --avb_system_other_key.
      signing_key = OPTIONS.avb_keys.get("system_other")
      if signing_key:
        public_key = common.ExtractAvbPublicKey(signing_key)
        print("    Rewriting AVB public key of system_other in /product")
        common.ZipWrite(output_tf_zip, public_key, filename)
>>>>>>> 6ba7b178

    # A non-APK file; copy it verbatim.
    else:
      common.ZipWriteStr(output_tf_zip, out_info, data)

  # Copy or update APEX payload public keys.
  for info in input_tf_zip.infolist():
    filename = info.filename
    if (os.path.dirname(filename) != 'SYSTEM/etc/security/apex' or
        filename == 'SYSTEM/etc/security/apex/'):
      continue

    name = os.path.basename(filename)

    # Copy the keys for PRESIGNED APEXes.
    if name not in updated_apex_payload_keys:
      data = input_tf_zip.read(filename)
      common.ZipWriteStr(output_tf_zip, info, data)
      continue

    key_path = updated_apex_payload_keys[name]
    if not os.path.exists(key_path) and not key_path.endswith('.pem'):
      key_path = '{}.pem'.format(key_path)
    assert os.path.exists(key_path), \
        'Failed to find public key file {} for APEX {}'.format(
            updated_apex_payload_keys[name], name)

    print('Replacing APEX payload public key for {} with {}'.format(
        name, key_path))

    public_key = common.ExtractAvbPublicKey(key_path)
    common.ZipWrite(output_tf_zip, public_key, arcname=filename)

  if OPTIONS.replace_ota_keys:
    ReplaceOtaKeys(input_tf_zip, output_tf_zip, misc_info)

  # Replace the keyid string in misc_info dict.
  if OPTIONS.replace_verity_private_key:
    ReplaceVerityPrivateKey(misc_info, OPTIONS.replace_verity_private_key[1])

  if OPTIONS.replace_verity_public_key:
    dest = "ROOT/verity_key" if system_root_image else "BOOT/RAMDISK/verity_key"
    # We are replacing the one in boot image only, since the one under
    # recovery won't ever be needed.
    ReplaceVerityPublicKey(
        output_tf_zip, dest, OPTIONS.replace_verity_public_key[1])

  # Replace the keyid string in BOOT/cmdline.
  if OPTIONS.replace_verity_keyid:
    ReplaceVerityKeyId(input_tf_zip, output_tf_zip,
                       OPTIONS.replace_verity_keyid[1])

  # Replace the AVB signing keys, if any.
  ReplaceAvbSigningKeys(misc_info)

  # Write back misc_info with the latest values.
  ReplaceMiscInfoTxt(input_tf_zip, output_tf_zip, misc_info)


def ReplaceCerts(data):
  """Replaces all the occurences of X.509 certs with the new ones.

  The mapping info is read from OPTIONS.key_map. Non-existent certificate will
  be skipped. After the replacement, it additionally checks for duplicate
  entries, which would otherwise fail the policy loading code in
  frameworks/base/services/core/java/com/android/server/pm/SELinuxMMAC.java.

  Args:
    data: Input string that contains a set of X.509 certs.

  Returns:
    A string after the replacement.

  Raises:
    AssertionError: On finding duplicate entries.
  """
  for old, new in OPTIONS.key_map.iteritems():
    if OPTIONS.verbose:
      print("    Replacing %s.x509.pem with %s.x509.pem" % (old, new))

    try:
      with open(old + ".x509.pem") as old_fp:
        old_cert16 = base64.b16encode(
            common.ParseCertificate(old_fp.read())).lower()
      with open(new + ".x509.pem") as new_fp:
        new_cert16 = base64.b16encode(
            common.ParseCertificate(new_fp.read())).lower()
    except IOError as e:
      if OPTIONS.verbose or e.errno != errno.ENOENT:
        print("    Error accessing %s: %s.\nSkip replacing %s.x509.pem with "
              "%s.x509.pem." % (e.filename, e.strerror, old, new))
      continue

    # Only match entire certs.
    pattern = "\\b" + old_cert16 + "\\b"
    (data, num) = re.subn(pattern, new_cert16, data, flags=re.IGNORECASE)

    if OPTIONS.verbose:
      print("    Replaced %d occurence(s) of %s.x509.pem with %s.x509.pem" % (
          num, old, new))

  # Verify that there're no duplicate entries after the replacement. Note that
  # it's only checking entries with global seinfo at the moment (i.e. ignoring
  # the ones with inner packages). (Bug: 69479366)
  root = ElementTree.fromstring(data)
  signatures = [signer.attrib['signature'] for signer in root.findall('signer')]
  assert len(signatures) == len(set(signatures)), \
      "Found duplicate entries after cert replacement: {}".format(data)

  return data


def EditTags(tags):
  """Applies the edits to the tag string as specified in OPTIONS.tag_changes.

  Args:
    tags: The input string that contains comma-separated tags.

  Returns:
    The updated tags (comma-separated and sorted).
  """
  tags = set(tags.split(","))
  for ch in OPTIONS.tag_changes:
    if ch[0] == "-":
      tags.discard(ch[1:])
    elif ch[0] == "+":
      tags.add(ch[1:])
  return ",".join(sorted(tags))


def RewriteProps(data):
  """Rewrites the system properties in the given string.

  Each property is expected in 'key=value' format. The properties that contain
  build tags (i.e. test-keys, dev-keys) will be updated accordingly by calling
  EditTags().

  Args:
    data: Input string, separated by newlines.

  Returns:
    The string with modified properties.
  """
  output = []
  for line in data.split("\n"):
    line = line.strip()
    original_line = line
    if line and line[0] != '#' and "=" in line:
      key, value = line.split("=", 1)
      if key in ("ro.build.fingerprint", "ro.build.thumbprint",
                 "ro.vendor.build.fingerprint", "ro.vendor.build.thumbprint"):
        pieces = value.split("/")
        pieces[-1] = EditTags(pieces[-1])
        value = "/".join(pieces)
      elif key == "ro.bootimage.build.fingerprint":
        pieces = value.split("/")
        pieces[-1] = EditTags(pieces[-1])
        value = "/".join(pieces)
      elif key == "ro.build.description":
        pieces = value.split(" ")
        assert len(pieces) == 5
        pieces[-1] = EditTags(pieces[-1])
        value = " ".join(pieces)
      elif key == "ro.build.tags":
        value = EditTags(value)
      elif key == "ro.build.display.id":
        # change, eg, "JWR66N dev-keys" to "JWR66N"
        value = value.split()
        if len(value) > 1 and value[-1].endswith("-keys"):
          value.pop()
        value = " ".join(value)
      line = key + "=" + value
    if line != original_line:
      print("  replace: ", original_line)
      print("     with: ", line)
    output.append(line)
  return "\n".join(output) + "\n"


def WriteOtacerts(output_zip, filename, keys):
  """Constructs a zipfile from given keys; and writes it to output_zip.

  Args:
    output_zip: The output target_files zip.
    filename: The archive name in the output zip.
    keys: A list of public keys to use during OTA package verification.
  """

  try:
    from StringIO import StringIO
  except ImportError:
    from io import StringIO
  temp_file = StringIO()
  certs_zip = zipfile.ZipFile(temp_file, "w")
  for k in keys:
    common.ZipWrite(certs_zip, k)
  common.ZipClose(certs_zip)
  common.ZipWriteStr(output_zip, filename, temp_file.getvalue())


def ReplaceOtaKeys(input_tf_zip, output_tf_zip, misc_info):
  try:
    keylist = input_tf_zip.read("META/otakeys.txt").split()
  except KeyError:
    raise common.ExternalError("can't read META/otakeys.txt from input")

  extra_recovery_keys = misc_info.get("extra_recovery_keys")
  if extra_recovery_keys:
    extra_recovery_keys = [OPTIONS.key_map.get(k, k) + ".x509.pem"
                           for k in extra_recovery_keys.split()]
    if extra_recovery_keys:
      print("extra recovery-only key(s): " + ", ".join(extra_recovery_keys))
  else:
    extra_recovery_keys = []

  mapped_keys = []
  for k in keylist:
    m = re.match(r"^(.*)\.x509\.pem$", k)
    if not m:
      raise common.ExternalError(
          "can't parse \"%s\" from META/otakeys.txt" % (k,))
    k = m.group(1)
    mapped_keys.append(OPTIONS.key_map.get(k, k) + ".x509.pem")

  if mapped_keys:
    print("using:\n   ", "\n   ".join(mapped_keys))
    print("for OTA package verification")
  else:
    devkey = misc_info.get("default_system_dev_certificate",
                           "build/target/product/security/testkey")
    mapped_devkey = OPTIONS.key_map.get(devkey, devkey)
    if mapped_devkey != devkey:
      misc_info["default_system_dev_certificate"] = mapped_devkey
    mapped_keys.append(mapped_devkey + ".x509.pem")
    print("META/otakeys.txt has no keys; using %s for OTA package"
          " verification." % (mapped_keys[0],))

  # recovery now uses the same x509.pem version of the keys.
  # extra_recovery_keys are used only in recovery.
  if misc_info.get("recovery_as_boot") == "true":
    recovery_keys_location = "BOOT/RAMDISK/system/etc/security/otacerts.zip"
  else:
    recovery_keys_location = "RECOVERY/RAMDISK/system/etc/security/otacerts.zip"

  WriteOtacerts(output_tf_zip, recovery_keys_location,
                mapped_keys + extra_recovery_keys)

  # SystemUpdateActivity uses the x509.pem version of the keys, but
  # put into a zipfile system/etc/security/otacerts.zip.
  # We DO NOT include the extra_recovery_keys (if any) here.
  WriteOtacerts(output_tf_zip, "SYSTEM/etc/security/otacerts.zip", mapped_keys)

  # For A/B devices, update the payload verification key.
  if misc_info.get("ab_update") == "true":
    # Unlike otacerts.zip that may contain multiple keys, we can only specify
    # ONE payload verification key.
    if len(mapped_keys) > 1:
      print("\n  WARNING: Found more than one OTA keys; Using the first one"
            " as payload verification key.\n\n")

    print("Using %s for payload verification." % (mapped_keys[0],))
    pubkey = common.ExtractPublicKey(mapped_keys[0])
    common.ZipWriteStr(
        output_tf_zip,
        "SYSTEM/etc/update_engine/update-payload-key.pub.pem",
        pubkey)
    common.ZipWriteStr(
        output_tf_zip,
        "BOOT/RAMDISK/system/etc/update_engine/update-payload-key.pub.pem",
        pubkey)


def ReplaceVerityPublicKey(output_zip, filename, key_path):
  """Replaces the verity public key at the given path in the given zip.

  Args:
    output_zip: The output target_files zip.
    filename: The archive name in the output zip.
    key_path: The path to the public key.
  """
  print("Replacing verity public key with %s" % (key_path,))
  common.ZipWrite(output_zip, key_path, arcname=filename)


def ReplaceVerityPrivateKey(misc_info, key_path):
  """Replaces the verity private key in misc_info dict.

  Args:
    misc_info: The info dict.
    key_path: The path to the private key in PKCS#8 format.
  """
  print("Replacing verity private key with %s" % (key_path,))
  misc_info["verity_key"] = key_path


def ReplaceVerityKeyId(input_zip, output_zip, key_path):
  """Replaces the veritykeyid parameter in BOOT/cmdline.

  Args:
    input_zip: The input target_files zip, which should be already open.
    output_zip: The output target_files zip, which should be already open and
        writable.
    key_path: The path to the PEM encoded X.509 certificate.
  """
  in_cmdline = input_zip.read("BOOT/cmdline")
  # Copy in_cmdline to output_zip if veritykeyid is not present.
  if "veritykeyid" not in in_cmdline:
    common.ZipWriteStr(output_zip, "BOOT/cmdline", in_cmdline)
    return

  out_buffer = []
  for param in in_cmdline.split():
    if "veritykeyid" not in param:
      out_buffer.append(param)
      continue

    # Extract keyid using openssl command.
    p = common.Run(["openssl", "x509", "-in", key_path, "-text"],
                   stdout=subprocess.PIPE, stderr=subprocess.PIPE)
    keyid, stderr = p.communicate()
    assert p.returncode == 0, "Failed to dump certificate: {}".format(stderr)
    keyid = re.search(
        r'keyid:([0-9a-fA-F:]*)', keyid).group(1).replace(':', '').lower()
    print("Replacing verity keyid with {}".format(keyid))
    out_buffer.append("veritykeyid=id:%s" % (keyid,))

  out_cmdline = ' '.join(out_buffer).strip() + '\n'
  common.ZipWriteStr(output_zip, "BOOT/cmdline", out_cmdline)


def ReplaceMiscInfoTxt(input_zip, output_zip, misc_info):
  """Replaces META/misc_info.txt.

  Only writes back the ones in the original META/misc_info.txt. Because the
  current in-memory dict contains additional items computed at runtime.
  """
  misc_info_old = common.LoadDictionaryFromLines(
      input_zip.read('META/misc_info.txt').split('\n'))
  items = []
  for key in sorted(misc_info):
    if key in misc_info_old:
      items.append('%s=%s' % (key, misc_info[key]))
  common.ZipWriteStr(output_zip, "META/misc_info.txt", '\n'.join(items))


def ReplaceAvbSigningKeys(misc_info):
  """Replaces the AVB signing keys."""

  AVB_FOOTER_ARGS_BY_PARTITION = {
      'boot' : 'avb_boot_add_hash_footer_args',
      'dtbo' : 'avb_dtbo_add_hash_footer_args',
      'recovery' : 'avb_recovery_add_hash_footer_args',
      'system' : 'avb_system_add_hashtree_footer_args',
      'system_other' : 'avb_system_other_add_hashtree_footer_args',
      'vendor' : 'avb_vendor_add_hashtree_footer_args',
      'vbmeta' : 'avb_vbmeta_args',
  }

  def ReplaceAvbPartitionSigningKey(partition):
    key = OPTIONS.avb_keys.get(partition)
    if not key:
      return

    algorithm = OPTIONS.avb_algorithms.get(partition)
    assert algorithm, 'Missing AVB signing algorithm for %s' % (partition,)

    print('Replacing AVB signing key for %s with "%s" (%s)' % (
        partition, key, algorithm))
    misc_info['avb_' + partition + '_algorithm'] = algorithm
    misc_info['avb_' + partition + '_key_path'] = key

    extra_args = OPTIONS.avb_extra_args.get(partition)
    if extra_args:
      print('Setting extra AVB signing args for %s to "%s"' % (
          partition, extra_args))
      args_key = AVB_FOOTER_ARGS_BY_PARTITION[partition]
      misc_info[args_key] = (misc_info.get(args_key, '') + ' ' + extra_args)

  for partition in AVB_FOOTER_ARGS_BY_PARTITION:
    ReplaceAvbPartitionSigningKey(partition)


def BuildKeyMap(misc_info, key_mapping_options):
  for s, d in key_mapping_options:
    if s is None:   # -d option
      devkey = misc_info.get("default_system_dev_certificate",
                             "build/target/product/security/testkey")
      devkeydir = os.path.dirname(devkey)

      OPTIONS.key_map.update({
          devkeydir + "/testkey":  d + "/releasekey",
          devkeydir + "/devkey":   d + "/releasekey",
          devkeydir + "/media":    d + "/media",
          devkeydir + "/shared":   d + "/shared",
          devkeydir + "/platform": d + "/platform",
          })
    else:
      OPTIONS.key_map[s] = d


def GetApiLevelAndCodename(input_tf_zip):
  data = input_tf_zip.read("SYSTEM/build.prop")
  api_level = None
  codename = None
  for line in data.split("\n"):
    line = line.strip()
    if line and line[0] != '#' and "=" in line:
      key, value = line.split("=", 1)
      key = key.strip()
      if key == "ro.build.version.sdk":
        api_level = int(value.strip())
      elif key == "ro.build.version.codename":
        codename = value.strip()

  if api_level is None:
    raise ValueError("No ro.build.version.sdk in SYSTEM/build.prop")
  if codename is None:
    raise ValueError("No ro.build.version.codename in SYSTEM/build.prop")

  return (api_level, codename)


def GetCodenameToApiLevelMap(input_tf_zip):
  data = input_tf_zip.read("SYSTEM/build.prop")
  api_level = None
  codenames = None
  for line in data.split("\n"):
    line = line.strip()
    if line and line[0] != '#' and "=" in line:
      key, value = line.split("=", 1)
      key = key.strip()
      if key == "ro.build.version.sdk":
        api_level = int(value.strip())
      elif key == "ro.build.version.all_codenames":
        codenames = value.strip().split(",")

  if api_level is None:
    raise ValueError("No ro.build.version.sdk in SYSTEM/build.prop")
  if codenames is None:
    raise ValueError("No ro.build.version.all_codenames in SYSTEM/build.prop")

  result = dict()
  for codename in codenames:
    codename = codename.strip()
    if codename:
      result[codename] = api_level
  return result


def ReadApexKeysInfo(tf_zip):
  """Parses the APEX keys info from a given target-files zip.

  Given a target-files ZipFile, parses the META/apexkeys.txt entry and returns a
  dict that contains the mapping from APEX names (e.g. com.android.tzdata) to a
  tuple of (payload_key, container_key).

  Args:
    tf_zip: The input target_files ZipFile (already open).

  Returns:
    (payload_key, container_key): payload_key contains the path to the payload
        signing key; container_key contains the path to the container signing
        key.
  """
  keys = {}
  for line in tf_zip.read("META/apexkeys.txt").split("\n"):
    line = line.strip()
    if not line:
      continue
    matches = re.match(
        r'^name="(?P<NAME>.*)"\s+'
        r'public_key="(?P<PAYLOAD_PUBLIC_KEY>.*)"\s+'
        r'private_key="(?P<PAYLOAD_PRIVATE_KEY>.*)"\s+'
        r'container_certificate="(?P<CONTAINER_CERT>.*)"\s+'
        r'container_private_key="(?P<CONTAINER_PRIVATE_KEY>.*)"$',
        line)
    if not matches:
      continue

    name = matches.group('NAME')
    payload_public_key = matches.group("PAYLOAD_PUBLIC_KEY")
    payload_private_key = matches.group("PAYLOAD_PRIVATE_KEY")

    def CompareKeys(pubkey, pubkey_suffix, privkey, privkey_suffix):
      pubkey_suffix_len = len(pubkey_suffix)
      privkey_suffix_len = len(privkey_suffix)
      return (pubkey.endswith(pubkey_suffix) and
              privkey.endswith(privkey_suffix) and
              pubkey[:-pubkey_suffix_len] == privkey[:-privkey_suffix_len])

    PAYLOAD_PUBLIC_KEY_SUFFIX = '.avbpubkey'
    PAYLOAD_PRIVATE_KEY_SUFFIX = '.pem'
    if not CompareKeys(
        payload_public_key, PAYLOAD_PUBLIC_KEY_SUFFIX,
        payload_private_key, PAYLOAD_PRIVATE_KEY_SUFFIX):
      raise ValueError("Failed to parse payload keys: \n{}".format(line))

    container_cert = matches.group("CONTAINER_CERT")
    container_private_key = matches.group("CONTAINER_PRIVATE_KEY")
    if not CompareKeys(
        container_cert, OPTIONS.public_key_suffix,
        container_private_key, OPTIONS.private_key_suffix):
      raise ValueError("Failed to parse container keys: \n{}".format(line))

    keys[name] = (payload_private_key,
                  container_cert[:-len(OPTIONS.public_key_suffix)])

  return keys


def main(argv):

  key_mapping_options = []

  def option_handler(o, a):
    if o == "--apex_payload_key":
      apex_name, key = a.split("=")
      OPTIONS.apex_payload_keys[apex_name] = key
    elif o in ("-e", "--extra_apks"):
      names, key = a.split("=")
      names = names.split(",")
      for n in names:
        OPTIONS.extra_apks[n] = key
<<<<<<< HEAD
=======
    elif o == "--extra_apex_payload_key":
      apex_name, key = a.split("=")
      OPTIONS.extra_apex_payload_keys[apex_name] = key
>>>>>>> 6ba7b178
    elif o == "--skip_apks_with_path_prefix":
      # Sanity check the prefix, which must be in all upper case.
      prefix = a.split('/')[0]
      if not prefix or prefix != prefix.upper():
        raise ValueError("Invalid path prefix '%s'" % (a,))
      OPTIONS.skip_apks_with_path_prefix.add(a)
    elif o in ("-d", "--default_key_mappings"):
      key_mapping_options.append((None, a))
    elif o in ("-k", "--key_mapping"):
      key_mapping_options.append(a.split("=", 1))
    elif o in ("-o", "--replace_ota_keys"):
      OPTIONS.replace_ota_keys = True
    elif o in ("-t", "--tag_changes"):
      new = []
      for i in a.split(","):
        i = i.strip()
        if not i or i[0] not in "-+":
          raise ValueError("Bad tag change '%s'" % (i,))
        new.append(i[0] + i[1:].strip())
      OPTIONS.tag_changes = tuple(new)
    elif o == "--replace_verity_public_key":
      OPTIONS.replace_verity_public_key = (True, a)
    elif o == "--replace_verity_private_key":
      OPTIONS.replace_verity_private_key = (True, a)
    elif o == "--replace_verity_keyid":
      OPTIONS.replace_verity_keyid = (True, a)
    elif o == "--avb_vbmeta_key":
      OPTIONS.avb_keys['vbmeta'] = a
    elif o == "--avb_vbmeta_algorithm":
      OPTIONS.avb_algorithms['vbmeta'] = a
    elif o == "--avb_vbmeta_extra_args":
      OPTIONS.avb_extra_args['vbmeta'] = a
    elif o == "--avb_boot_key":
      OPTIONS.avb_keys['boot'] = a
    elif o == "--avb_apex_algorithm":
      OPTIONS.avb_algorithms['apex'] = a
    elif o == "--avb_boot_algorithm":
      OPTIONS.avb_algorithms['boot'] = a
    elif o == "--avb_boot_extra_args":
      OPTIONS.avb_extra_args['boot'] = a
    elif o == "--avb_dtbo_key":
      OPTIONS.avb_keys['dtbo'] = a
    elif o == "--avb_dtbo_algorithm":
      OPTIONS.avb_algorithms['dtbo'] = a
    elif o == "--avb_dtbo_extra_args":
      OPTIONS.avb_extra_args['dtbo'] = a
    elif o == "--avb_system_key":
      OPTIONS.avb_keys['system'] = a
    elif o == "--avb_system_algorithm":
      OPTIONS.avb_algorithms['system'] = a
    elif o == "--avb_system_extra_args":
      OPTIONS.avb_extra_args['system'] = a
    elif o == "--avb_system_other_key":
      OPTIONS.avb_keys['system_other'] = a
    elif o == "--avb_system_other_algorithm":
      OPTIONS.avb_algorithms['system_other'] = a
    elif o == "--avb_system_other_extra_args":
      OPTIONS.avb_extra_args['system_other'] = a
    elif o == "--avb_vendor_key":
      OPTIONS.avb_keys['vendor'] = a
    elif o == "--avb_vendor_algorithm":
      OPTIONS.avb_algorithms['vendor'] = a
    elif o == "--avb_vendor_extra_args":
      OPTIONS.avb_extra_args['vendor'] = a
    elif o == "--avb_apex_extra_args":
      OPTIONS.avb_extra_args['apex'] = a
    else:
      return False
    return True

  args = common.ParseOptions(
      argv, __doc__,
      extra_opts="e:d:k:ot:",
      extra_long_opts=[
          "extra_apks=",
<<<<<<< HEAD
          "apex_payload_key=",
=======
          "extra_apex_payload_key=",
>>>>>>> 6ba7b178
          "skip_apks_with_path_prefix=",
          "default_key_mappings=",
          "key_mapping=",
          "replace_ota_keys",
          "tag_changes=",
          "replace_verity_public_key=",
          "replace_verity_private_key=",
          "replace_verity_keyid=",
          "avb_apex_extra_args=",
          "avb_vbmeta_algorithm=",
          "avb_vbmeta_key=",
          "avb_vbmeta_extra_args=",
          "avb_apex_algorithm=",
          "avb_boot_algorithm=",
          "avb_boot_key=",
          "avb_boot_extra_args=",
          "avb_dtbo_algorithm=",
          "avb_dtbo_key=",
          "avb_dtbo_extra_args=",
          "avb_system_algorithm=",
          "avb_system_key=",
          "avb_system_extra_args=",
          "avb_system_other_algorithm=",
          "avb_system_other_key=",
          "avb_system_other_extra_args=",
          "avb_vendor_algorithm=",
          "avb_vendor_key=",
          "avb_vendor_extra_args=",
          "avb_apex_extra_args=",

      ],
      extra_option_handler=option_handler)

  if len(args) != 2:
    common.Usage(__doc__)
    sys.exit(1)

  common.InitLogging()

  input_zip = zipfile.ZipFile(args[0], "r")
  output_zip = zipfile.ZipFile(args[1], "w",
                               compression=zipfile.ZIP_DEFLATED,
                               allowZip64=True)

  misc_info = common.LoadInfoDict(input_zip)

  BuildKeyMap(misc_info, key_mapping_options)

  apk_keys_info, compressed_extension = common.ReadApkCerts(input_zip)
  apk_keys = GetApkCerts(apk_keys_info)

  apex_keys_info = ReadApexKeysInfo(input_zip)
  apex_keys = GetApexKeys(apex_keys_info, apk_keys)

  CheckApkAndApexKeysAvailable(
      input_zip,
      set(apk_keys.keys()) | set(apex_keys.keys()),
      compressed_extension,
      apex_keys)

  key_passwords = common.GetKeyPasswords(
      set(apk_keys.values()) | set(itertools.chain(*apex_keys.values())))
  platform_api_level, _ = GetApiLevelAndCodename(input_zip)
  codename_to_api_level_map = GetCodenameToApiLevelMap(input_zip)

  ProcessTargetFiles(input_zip, output_zip, misc_info,
                     apk_keys, apex_keys, key_passwords,
                     platform_api_level, codename_to_api_level_map,
                     compressed_extension)

  common.ZipClose(input_zip)
  common.ZipClose(output_zip)

  # Skip building userdata.img and cache.img when signing the target files.
  new_args = ["--is_signing"]
  # add_img_to_target_files builds the system image from scratch, so the
  # recovery patch is guaranteed to be regenerated there.
  if OPTIONS.rebuild_recovery:
    new_args.append("--rebuild_recovery")
  new_args.append(args[1])
  add_img_to_target_files.main(new_args)

  print("done.")


if __name__ == '__main__':
  try:
    main(sys.argv[1:])
  except common.ExternalError as e:
    print("\n   ERROR: %s\n" % (e,))
    sys.exit(1)
  finally:
    common.Cleanup()<|MERGE_RESOLUTION|>--- conflicted
+++ resolved
@@ -39,12 +39,6 @@
       case, e.g. "VENDOR/app/", or "SYSTEM_OTHER/preloads/". Option may be
       repeated to give multiple prefixes.
 
-  --skip_apks_with_path_prefix  <prefix>
-      Skip signing an APK if it has the matching prefix in its path. The prefix
-      should be matching the entry name, which has partition names in upper
-      case, e.g. "VENDOR/app/", or "SYSTEM_OTHER/preloads/". Option may be
-      repeated to give multiple prefixes.
-
   -k  (--key_mapping)  <src_key=dest_key>
       Add a mapping from the key name as specified in apkcerts.txt (the
       src_key) to the real key you wish to sign the package with
@@ -97,25 +91,12 @@
       Replace the veritykeyid in BOOT/cmdline of input_target_file_zip
       with keyid of the cert pointed by <path_to_X509_PEM_cert_file>.
 
-<<<<<<< HEAD
-  --apex_payload_key <name=key>
-      Add a mapping for apex package name to payload signing key.
-
-  --avb_{apex,boot,system,vendor,dtbo,vbmeta}_algorithm <algorithm>
-
-  --avb_{boot,system,vendor,dtbo,vbmeta}_key <key>
-      Use the specified algorithm (e.g. SHA256_RSA4096) and the key to AVB-sign
-      the specified image. Otherwise it uses the existing values in info dict.
-
-  --avb_{apex,boot,system,vendor,dtbo,vbmeta}_extra_args <args>
-=======
   --avb_{boot,system,system_other,vendor,dtbo,vbmeta}_algorithm <algorithm>
   --avb_{boot,system,system_other,vendor,dtbo,vbmeta}_key <key>
       Use the specified algorithm (e.g. SHA256_RSA4096) and the key to AVB-sign
       the specified image. Otherwise it uses the existing values in info dict.
 
   --avb_{apex,boot,system,system_other,vendor,dtbo,vbmeta}_extra_args <args>
->>>>>>> 6ba7b178
       Specify any additional args that are needed to AVB-sign the image
       (e.g. "--signing_helper /path/to/helper"). The args will be appended to
       the existing ones in info dict.
@@ -135,7 +116,6 @@
 import stat
 import subprocess
 import sys
-import time
 import tempfile
 import zipfile
 from xml.etree import ElementTree
@@ -155,11 +135,7 @@
 OPTIONS = common.OPTIONS
 
 OPTIONS.extra_apks = {}
-<<<<<<< HEAD
-OPTIONS.apex_payload_keys = {}
-=======
 OPTIONS.extra_apex_payload_keys = {}
->>>>>>> 6ba7b178
 OPTIONS.skip_apks_with_path_prefix = set()
 OPTIONS.key_map = {}
 OPTIONS.rebuild_recovery = False
@@ -187,8 +163,6 @@
   return certmap
 
 
-<<<<<<< HEAD
-=======
 def GetApexKeys(keys_info, key_map):
   """Gets APEX payload and container signing keys by applying the mapping rules.
 
@@ -226,7 +200,6 @@
   return keys_info
 
 
->>>>>>> 6ba7b178
 def GetApkFileInfo(filename, compressed_extension, skipped_prefixes):
   """Returns the APK info based on the given filename.
 
@@ -256,16 +229,8 @@
 
   # skipped_prefixes should be one of set/list/tuple types. Other types such as
   # str shouldn't be accepted.
-<<<<<<< HEAD
-  assert (isinstance(skipped_prefixes, tuple) or
-          isinstance(skipped_prefixes, set) or
-          isinstance(skipped_prefixes, list)), \
-              "Invalid skipped_prefixes input type: {}".format(
-                  type(skipped_prefixes))
-=======
   assert isinstance(skipped_prefixes, (set, list, tuple)), \
       "Invalid skipped_prefixes input type: {}".format(type(skipped_prefixes))
->>>>>>> 6ba7b178
 
   compressed_apk_extension = (
       ".apk" + compressed_extension if compressed_extension else None)
@@ -281,22 +246,6 @@
   return (True, is_compressed, should_be_skipped)
 
 
-<<<<<<< HEAD
-def CheckAllApksSigned(input_tf_zip, apk_key_map, compressed_extension):
-  """Checks that all the APKs have keys specified, otherwise errors out.
-
-  Args:
-    input_tf_zip: An open target_files zip file.
-    apk_key_map: A dict of known signing keys key'd by APK names.
-    compressed_extension: The extension string of compressed APKs, such as
-        ".gz", or None if there's no compressed APKs.
-
-  Raises:
-    AssertionError: On finding unknown APKs.
-  """
-  unknown_apks = []
-  for info in input_tf_zip.infolist():
-=======
 def CheckApkAndApexKeysAvailable(input_tf_zip, known_keys,
                                  compressed_extension, apex_keys):
   """Checks that all the APKs and APEXes have keys specified.
@@ -323,23 +272,10 @@
       continue
 
     # And APKs.
->>>>>>> 6ba7b178
     (is_apk, is_compressed, should_be_skipped) = GetApkFileInfo(
         info.filename, compressed_extension, OPTIONS.skip_apks_with_path_prefix)
     if not is_apk or should_be_skipped:
       continue
-<<<<<<< HEAD
-    name = os.path.basename(info.filename)
-    if is_compressed:
-      name = name[:-len(compressed_extension)]
-    if name not in apk_key_map:
-      unknown_apks.append(name)
-
-  assert not unknown_apks, \
-      ("No key specified for:\n  {}\n"
-       "Use '-e <apkname>=' to specify a key (which may be an empty string to "
-       "not sign this apk).".format("\n  ".join(unknown_apks)))
-=======
 
     name = os.path.basename(info.filename)
     if is_compressed:
@@ -376,7 +312,6 @@
   assert not invalid_apexes, \
       "Invalid APEX keys specified:\n  {}\n".format(
           "\n  ".join(invalid_apexes))
->>>>>>> 6ba7b178
 
 
 def SignApk(data, keyname, pw, platform_api_level, codename_to_api_level_map,
@@ -441,85 +376,7 @@
 
   return data
 
-def SignApex(data, name, image_key_path, container_key, pw,
-             platform_api_level, codename_to_api_level_map):
-  """Signing an Apex is a two step process.
-  1: Extract and sign the image_payload.img with image_key.
-  2: Sign the overall APK Container with container key.
-  """
-  unsigned_apex_payload = tempfile.NamedTemporaryFile()
-  signed_apex_payload = tempfile.NamedTemporaryFile()
-  unsigned_apex_payload.write(data)
-  unsigned_apex_payload.flush()
-  unsigned_apex_payload_zip = zipfile.ZipFile(
-      unsigned_apex_payload.name, "r")
-  signed_apex_payload_zip = zipfile.ZipFile(
-      signed_apex_payload.name, "w",
-      compression=zipfile.ZIP_DEFLATED,
-      allowZip64=False)
-
-  for info in unsigned_apex_payload_zip.infolist():
-    filename = info.filename
-
-    data = unsigned_apex_payload_zip.read(filename)
-    out_info = copy.copy(info)
-
-    if filename == 'apex_payload.img':
-      package_name = re.sub('.apex', '', name)
-      apex_sign_helper = apex_utils.ApexPayloadSignerHelper(
-          data)
-
-      extra_signing_args=OPTIONS.avb_extra_args.get('apex')
-      key_path = '%s_pub.pem' % image_key_path
-      signed_apex_payload_image = apex_sign_helper.Sign(
-          package_name,
-          key_path,
-          extra_signing_args)
-
-      common.ZipWriteStr(signed_apex_payload_zip,
-                         out_info,
-                         signed_apex_payload_image)
-    else:
-      common.ZipWriteStr(signed_apex_payload_zip,
-                         out_info,
-                         data)
-
-  common.ZipClose(unsigned_apex_payload_zip)
-  common.ZipClose(signed_apex_payload_zip)
-
-  signed_container = tempfile.NamedTemporaryFile()
-  signed_aligned_container = tempfile.NamedTemporaryFile()
-
-  common.SignFile(
-      signed_apex_payload.name,
-      signed_container.name,
-      container_key,
-      pw,
-      min_api_level=None,
-      codename_to_api_level_map=codename_to_api_level_map)
-
-  cmd = ['zipalign', '-f', '4096',
-         signed_container.name,
-         signed_aligned_container.name]
-  proc = common.Run(cmd)
-  output, _ = proc.communicate()
-  if proc.returncode != 0:
-    raise ApexInfoError(
-      "Unable to zipalign apex container:\n{}".format(output))
-
-  data = signed_aligned_container.read()
-  signed_container.close()
-  signed_aligned_container.close()
-  signed_apex_payload.close()
-
-  return data
-
-
-<<<<<<< HEAD
-def ProcessTargetFiles(input_tf_zip, output_tf_zip, misc_info,
-                       apk_key_map, key_passwords, platform_api_level,
-                       codename_to_api_level_map,
-=======
+
 def SignApex(apex_data, payload_key, container_key, container_pw,
              codename_to_api_level_map, signing_args=None):
   """Signs the current APEX with the given payload/container keys.
@@ -589,7 +446,6 @@
 def ProcessTargetFiles(input_tf_zip, output_tf_zip, misc_info,
                        apk_keys, apex_keys, key_passwords,
                        platform_api_level, codename_to_api_level_map,
->>>>>>> 6ba7b178
                        compressed_extension):
   # maxsize measures the maximum filename length, including the ones to be
   # skipped.
@@ -604,8 +460,6 @@
 
   for info in input_tf_zip.infolist():
     filename = info.filename
-<<<<<<< HEAD
-
     if filename.startswith("IMAGES/"):
       continue
 
@@ -613,15 +467,6 @@
     if filename.startswith("OTA/") and filename.endswith(".img"):
       continue
 
-=======
-    if filename.startswith("IMAGES/"):
-      continue
-
-    # Skip split super images, which will be re-generated during signing.
-    if filename.startswith("OTA/") and filename.endswith(".img"):
-      continue
-
->>>>>>> 6ba7b178
     data = input_tf_zip.read(filename)
     out_info = copy.copy(info)
     (is_apk, is_compressed, should_be_skipped) = GetApkFileInfo(
@@ -651,8 +496,6 @@
         print(
             "NOT signing: %s\n"
             "        (skipped due to special cert string)" % (name,))
-<<<<<<< HEAD
-=======
         common.ZipWriteStr(output_tf_zip, out_info, data)
 
     # Sign bundled APEX files.
@@ -682,7 +525,6 @@
         print(
             "NOT signing: %s\n"
             "        (skipped due to special cert string)" % (name,))
->>>>>>> 6ba7b178
         common.ZipWriteStr(output_tf_zip, out_info, data)
 
     # AVB public keys for the installed APEXes, which will be updated later.
@@ -748,44 +590,6 @@
     elif filename == "META/care_map.pb" or filename == "META/care_map.txt":
       pass
 
-<<<<<<< HEAD
-    # Sign Bundled APEX files.
-    elif filename.startswith("SYSTEM/apex") and filename.endswith(".apex"):
-      name = os.path.basename(filename)
-      # TODO(baligh): Read Apex Image and Container keys from
-      # META/apexkeys.txt
-      if name in OPTIONS.apex_payload_keys and name in OPTIONS.extra_apks:
-        image_key_path = OPTIONS.apex_payload_keys[name]
-        container_key_path = OPTIONS.extra_apks[name]
-        print("    signing: %-*s (%s)" % (maxsize, name, container_key_path))
-        print("           : %-*s (%s)" % (maxsize, 'image_payload', image_key_path))
-        signed_data = SignApex(data,
-                               name,
-                               image_key_path,
-                               container_key_path,
-                               key_passwords[container_key_path],
-                               platform_api_level,
-                               codename_to_api_level_map)
-
-        common.ZipWriteStr(output_tf_zip, out_info, signed_data)
-      else:
-        print("    signing: %-*s (NOT SIGNING)" % (maxsize, name))
-        common.ZipWriteStr(output_tf_zip, out_info, data)
-
-    elif ((os.path.dirname(filename) == "SYSTEM/etc/security/apex") and
-          filename != 'SYSTEM/etc/security/apex/'):
-      # AVBPubkey is used to validate APEX payload_image at load time.
-      apex_name = '%s.apex' % os.path.basename(filename)
-      if apex_name in OPTIONS.extra_apks:
-        avb_pubkey_path = '%s.avbpubkey' % OPTIONS.apex_payload_keys[apex_name]
-        print ("Replacing AVB PubKey for %s with %s" % (
-            apex_name, avb_pubkey_path))
-        with open(avb_pubkey_path) as cf:
-          common.ZipWriteStr(output_tf_zip, out_info, cf.read())
-      else:
-        print ("Not Replacing AVB Pubkey for %s" % apex_name)
-        common.ZipWriteStr(output_tf_zip, out_info, data)
-=======
     # Updates system_other.avbpubkey in /product/etc/.
     elif filename in (
         "PRODUCT/etc/security/avb/system_other.avbpubkey",
@@ -797,7 +601,6 @@
         public_key = common.ExtractAvbPublicKey(signing_key)
         print("    Rewriting AVB public key of system_other in /product")
         common.ZipWrite(output_tf_zip, public_key, filename)
->>>>>>> 6ba7b178
 
     # A non-APK file; copy it verbatim.
     else:
@@ -1313,20 +1116,14 @@
   key_mapping_options = []
 
   def option_handler(o, a):
-    if o == "--apex_payload_key":
-      apex_name, key = a.split("=")
-      OPTIONS.apex_payload_keys[apex_name] = key
-    elif o in ("-e", "--extra_apks"):
+    if o in ("-e", "--extra_apks"):
       names, key = a.split("=")
       names = names.split(",")
       for n in names:
         OPTIONS.extra_apks[n] = key
-<<<<<<< HEAD
-=======
     elif o == "--extra_apex_payload_key":
       apex_name, key = a.split("=")
       OPTIONS.extra_apex_payload_keys[apex_name] = key
->>>>>>> 6ba7b178
     elif o == "--skip_apks_with_path_prefix":
       # Sanity check the prefix, which must be in all upper case.
       prefix = a.split('/')[0]
@@ -1361,8 +1158,6 @@
       OPTIONS.avb_extra_args['vbmeta'] = a
     elif o == "--avb_boot_key":
       OPTIONS.avb_keys['boot'] = a
-    elif o == "--avb_apex_algorithm":
-      OPTIONS.avb_algorithms['apex'] = a
     elif o == "--avb_boot_algorithm":
       OPTIONS.avb_algorithms['boot'] = a
     elif o == "--avb_boot_extra_args":
@@ -1402,11 +1197,7 @@
       extra_opts="e:d:k:ot:",
       extra_long_opts=[
           "extra_apks=",
-<<<<<<< HEAD
-          "apex_payload_key=",
-=======
           "extra_apex_payload_key=",
->>>>>>> 6ba7b178
           "skip_apks_with_path_prefix=",
           "default_key_mappings=",
           "key_mapping=",
@@ -1419,7 +1210,6 @@
           "avb_vbmeta_algorithm=",
           "avb_vbmeta_key=",
           "avb_vbmeta_extra_args=",
-          "avb_apex_algorithm=",
           "avb_boot_algorithm=",
           "avb_boot_key=",
           "avb_boot_extra_args=",
@@ -1435,8 +1225,6 @@
           "avb_vendor_algorithm=",
           "avb_vendor_key=",
           "avb_vendor_extra_args=",
-          "avb_apex_extra_args=",
-
       ],
       extra_option_handler=option_handler)
 
