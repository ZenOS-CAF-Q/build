#!/usr/bin/env python
#
# Copyright (C) 2008 The Android Open Source Project
#
# Licensed under the Apache License, Version 2.0 (the "License");
# you may not use this file except in compliance with the License.
# You may obtain a copy of the License at
#
#      http://www.apache.org/licenses/LICENSE-2.0
#
# Unless required by applicable law or agreed to in writing, software
# distributed under the License is distributed on an "AS IS" BASIS,
# WITHOUT WARRANTIES OR CONDITIONS OF ANY KIND, either express or implied.
# See the License for the specific language governing permissions and
# limitations under the License.

"""
Given a target-files zipfile, produces an OTA package that installs
that build.  An incremental OTA is produced if -i is given, otherwise
a full OTA is produced.

Usage:  ota_from_target_files [flags] input_target_files output_ota_package

  -b  (--board_config)  <file>
      Deprecated.

  -k  (--package_key)  <key>
      Key to use to sign the package (default is
      "build/target/product/security/testkey").

  -i  (--incremental_from)  <file>
      Generate an incremental OTA using the given target-files zip as
      the starting build.

  -w  (--wipe_user_data)
      Generate an OTA package that will wipe the user data partition
      when installed.

  -n  (--no_prereq)
      Omit the timestamp prereq check normally included at the top of
      the build scripts (used for developer OTA packages which
      legitimately need to go back and forth).

  -e  (--extra_script)  <file>
      Insert the contents of file at the end of the update script.

  -a  (--aslr_mode)  <on|off>
      Specify whether to turn on ASLR for the package (on by default).
"""

import sys

if sys.hexversion < 0x02040000:
  print >> sys.stderr, "Python 2.4 or newer is required."
  sys.exit(1)

import copy
import errno
import os
import re
import sha
import subprocess
import tempfile
import time
import zipfile

import common
import edify_generator

OPTIONS = common.OPTIONS
OPTIONS.package_key = "build/target/product/security/testkey"
OPTIONS.incremental_source = None
OPTIONS.require_verbatim = set()
OPTIONS.prohibit_verbatim = set(("system/build.prop",))
OPTIONS.patch_threshold = 0.95
OPTIONS.wipe_user_data = False
OPTIONS.omit_prereq = False
OPTIONS.extra_script = None
OPTIONS.aslr_mode = True
OPTIONS.worker_threads = 3

def MostPopularKey(d, default):
  """Given a dict, return the key corresponding to the largest
  value.  Returns 'default' if the dict is empty."""
  x = [(v, k) for (k, v) in d.iteritems()]
  if not x: return default
  x.sort()
  return x[-1][1]


def IsSymlink(info):
  """Return true if the zipfile.ZipInfo object passed in represents a
  symlink."""
  return (info.external_attr >> 16) == 0120777

def IsRegular(info):
  """Return true if the zipfile.ZipInfo object passed in represents a
  symlink."""
  return (info.external_attr >> 28) == 010


class Item:
  """Items represent the metadata (user, group, mode) of files and
  directories in the system image."""
  ITEMS = {}
  def __init__(self, name, dir=False):
    self.name = name
    self.uid = None
    self.gid = None
    self.mode = None
    self.dir = dir

    if name:
      self.parent = Item.Get(os.path.dirname(name), dir=True)
      self.parent.children.append(self)
    else:
      self.parent = None
    if dir:
      self.children = []

  def Dump(self, indent=0):
    if self.uid is not None:
      print "%s%s %d %d %o" % ("  "*indent, self.name, self.uid, self.gid, self.mode)
    else:
      print "%s%s %s %s %s" % ("  "*indent, self.name, self.uid, self.gid, self.mode)
    if self.dir:
      print "%s%s" % ("  "*indent, self.descendants)
      print "%s%s" % ("  "*indent, self.best_subtree)
      for i in self.children:
        i.Dump(indent=indent+1)

  @classmethod
  def Get(cls, name, dir=False):
    if name not in cls.ITEMS:
      cls.ITEMS[name] = Item(name, dir=dir)
    return cls.ITEMS[name]

  @classmethod
  def GetMetadata(cls, input_zip):

    try:
      # See if the target_files contains a record of what the uid,
      # gid, and mode is supposed to be.
      output = input_zip.read("META/filesystem_config.txt")
    except KeyError:
      # Run the external 'fs_config' program to determine the desired
      # uid, gid, and mode for every Item object.  Note this uses the
      # one in the client now, which might not be the same as the one
      # used when this target_files was built.
      p = common.Run(["fs_config"], stdin=subprocess.PIPE,
                     stdout=subprocess.PIPE, stderr=subprocess.PIPE)
      suffix = { False: "", True: "/" }
      input = "".join(["%s%s\n" % (i.name, suffix[i.dir])
                       for i in cls.ITEMS.itervalues() if i.name])
      output, error = p.communicate(input)
      assert not error

    for line in output.split("\n"):
      if not line: continue
      name, uid, gid, mode = line.split()
      i = cls.ITEMS.get(name, None)
      if i is not None:
        i.uid = int(uid)
        i.gid = int(gid)
        i.mode = int(mode, 8)
        if i.dir:
          i.children.sort(key=lambda i: i.name)

    # set metadata for the files generated by this script.
    i = cls.ITEMS.get("system/recovery-from-boot.p", None)
    if i: i.uid, i.gid, i.mode = 0, 0, 0644
    i = cls.ITEMS.get("system/etc/install-recovery.sh", None)
    if i: i.uid, i.gid, i.mode = 0, 0, 0544

  def CountChildMetadata(self):
    """Count up the (uid, gid, mode) tuples for all children and
    determine the best strategy for using set_perm_recursive and
    set_perm to correctly chown/chmod all the files to their desired
    values.  Recursively calls itself for all descendants.

    Returns a dict of {(uid, gid, dmode, fmode): count} counting up
    all descendants of this node.  (dmode or fmode may be None.)  Also
    sets the best_subtree of each directory Item to the (uid, gid,
    dmode, fmode) tuple that will match the most descendants of that
    Item.
    """

    assert self.dir
    d = self.descendants = {(self.uid, self.gid, self.mode, None): 1}
    for i in self.children:
      if i.dir:
        for k, v in i.CountChildMetadata().iteritems():
          d[k] = d.get(k, 0) + v
      else:
        k = (i.uid, i.gid, None, i.mode)
        d[k] = d.get(k, 0) + 1

    # Find the (uid, gid, dmode, fmode) tuple that matches the most
    # descendants.

    # First, find the (uid, gid) pair that matches the most
    # descendants.
    ug = {}
    for (uid, gid, _, _), count in d.iteritems():
      ug[(uid, gid)] = ug.get((uid, gid), 0) + count
    ug = MostPopularKey(ug, (0, 0))

    # Now find the dmode and fmode that match the most descendants
    # with that (uid, gid), and choose those.
    best_dmode = (0, 0755)
    best_fmode = (0, 0644)
    for k, count in d.iteritems():
      if k[:2] != ug: continue
      if k[2] is not None and count >= best_dmode[0]: best_dmode = (count, k[2])
      if k[3] is not None and count >= best_fmode[0]: best_fmode = (count, k[3])
    self.best_subtree = ug + (best_dmode[1], best_fmode[1])

    return d

  def SetPermissions(self, script):
    """Append set_perm/set_perm_recursive commands to 'script' to
    set all permissions, users, and groups for the tree of files
    rooted at 'self'."""

    self.CountChildMetadata()

    def recurse(item, current):
      # current is the (uid, gid, dmode, fmode) tuple that the current
      # item (and all its children) have already been set to.  We only
      # need to issue set_perm/set_perm_recursive commands if we're
      # supposed to be something different.
      if item.dir:
        if current != item.best_subtree:
          script.SetPermissionsRecursive("/"+item.name, *item.best_subtree)
          current = item.best_subtree

        if item.uid != current[0] or item.gid != current[1] or \
           item.mode != current[2]:
          script.SetPermissions("/"+item.name, item.uid, item.gid, item.mode)

        for i in item.children:
          recurse(i, current)
      else:
        if item.uid != current[0] or item.gid != current[1] or \
               item.mode != current[3]:
          script.SetPermissions("/"+item.name, item.uid, item.gid, item.mode)

    recurse(self, (-1, -1, -1, -1))


def CopySystemFiles(input_zip, output_zip=None,
                    substitute=None):
  """Copies files underneath system/ in the input zip to the output
  zip.  Populates the Item class with their metadata, and returns a
  list of symlinks as well as a list of files that will be retouched.
  output_zip may be None, in which case the copy is skipped (but the
  other side effects still happen).  substitute is an optional dict
  of {output filename: contents} to be output instead of certain input
  files.
  """

  symlinks = []
  retouch_files = []

  for info in input_zip.infolist():
    if info.filename.startswith("SYSTEM/"):
      basefilename = info.filename[7:]
      if IsSymlink(info):
        symlinks.append((input_zip.read(info.filename),
                         "/system/" + basefilename))
      else:
        info2 = copy.copy(info)
        fn = info2.filename = "system/" + basefilename
        if substitute and fn in substitute and substitute[fn] is None:
          continue
        if output_zip is not None:
          if substitute and fn in substitute:
            data = substitute[fn]
          else:
            data = input_zip.read(info.filename)
          if info.filename.startswith("SYSTEM/lib/") and IsRegular(info):
            retouch_files.append(("/system/" + basefilename,
                                  sha.sha(data).hexdigest()))
          output_zip.writestr(info2, data)
        if fn.endswith("/"):
          Item.Get(fn[:-1], dir=True)
        else:
          Item.Get(fn, dir=False)

  symlinks.sort()
  return (symlinks, retouch_files)


def SignOutput(temp_zip_name, output_zip_name):
  key_passwords = common.GetKeyPasswords([OPTIONS.package_key])
  pw = key_passwords[OPTIONS.package_key]

  common.SignFile(temp_zip_name, output_zip_name, OPTIONS.package_key, pw,
                  whole_file=True)


def AppendAssertions(script, input_zip):
  device = GetBuildProp("ro.product.device", input_zip)
  script.AssertDevice(device)


def MakeRecoveryPatch(output_zip, recovery_img, boot_img, info):
  """Generate a binary patch that creates the recovery image starting
  with the boot image.  (Most of the space in these images is just the
  kernel, which is identical for the two, so the resulting patch
  should be efficient.)  Add it to the output zip, along with a shell
  script that is run from init.rc on first boot to actually do the
  patching and install the new recovery image.

  recovery_img and boot_img should be File objects for the
  corresponding images.  info should be the dictionary returned by
  common.LoadInfoDict() on the input target_files.

  Returns an Item for the shell script, which must be made
  executable.
  """

  d = common.Difference(recovery_img, boot_img)
  _, _, patch = d.ComputePatch()
  common.ZipWriteStr(output_zip, "recovery/recovery-from-boot.p", patch)
  Item.Get("system/recovery-from-boot.p", dir=False)

  # Images with different content will have a different first page, so
  # we check to see if this recovery has already been installed by
  # testing just the first 2k.
  HEADER_SIZE = 2048
  header_sha1 = sha.sha(recovery_img.data[:HEADER_SIZE]).hexdigest()
  sh = """#!/system/bin/sh
if ! applypatch -c %(partition_type)s:%(partition_path)srecovery:%(header_size)d:%(header_sha1)s; then
  log -t recovery "Installing new recovery image"
  applypatch %(partition_type)s:%(partition_path)sboot:%(boot_size)d:%(boot_sha1)s %(partition_type)s:%(partition_path)srecovery %(recovery_sha1)s %(recovery_size)d %(boot_sha1)s:/system/recovery-from-boot.p
else
  log -t recovery "Recovery image already installed"
fi
""" % { 'boot_size': boot_img.size,
        'boot_sha1': boot_img.sha1,
        'header_size': HEADER_SIZE,
        'header_sha1': header_sha1,
        'recovery_size': recovery_img.size,
        'recovery_sha1': recovery_img.sha1,
        'partition_type': info["partition_type"],
        'partition_path': info.get("partition_path", ""),
        }
  common.ZipWriteStr(output_zip, "recovery/etc/install-recovery.sh", sh)
  return Item.Get("system/etc/install-recovery.sh", dir=False)


def WriteFullOTAPackage(input_zip, output_zip, info):
  # TODO: how to determine this?  We don't know what version it will
  # be installed on top of.  For now, we expect the API just won't
  # change very often.
  script = edify_generator.EdifyGenerator(3, info)

  metadata = {"post-build": GetBuildProp("ro.build.fingerprint", input_zip),
              "pre-device": GetBuildProp("ro.product.device", input_zip),
              "post-timestamp": GetBuildProp("ro.build.date.utc", input_zip),
              }

  device_specific = common.DeviceSpecificParams(
      input_zip=input_zip,
      input_version=GetRecoveryAPIVersion(input_zip),
      output_zip=output_zip,
      script=script,
      input_tmp=OPTIONS.input_tmp,
      metadata=metadata)

  if not OPTIONS.omit_prereq:
    ts = GetBuildProp("ro.build.date.utc", input_zip)
    script.AssertOlderBuild(ts)

  AppendAssertions(script, input_zip)
  device_specific.FullOTA_Assertions()

  script.ShowProgress(0.5, 0)

  if OPTIONS.wipe_user_data:
    script.FormatPartition("userdata")

  script.FormatPartition("system")
  script.Mount("system", "/system")
  script.UnpackPackageDir("recovery", "/system")
  script.UnpackPackageDir("system", "/system")

  (symlinks, retouch_files) = CopySystemFiles(input_zip, output_zip)
  script.MakeSymlinks(symlinks)
  if OPTIONS.aslr_mode:
    script.RetouchBinaries(retouch_files)
  else:
    script.UndoRetouchBinaries(retouch_files)

  boot_img = common.File("boot.img", common.BuildBootableImage(
      os.path.join(OPTIONS.input_tmp, "BOOT")))
  recovery_img = common.File("recovery.img", common.BuildBootableImage(
      os.path.join(OPTIONS.input_tmp, "RECOVERY")))
  MakeRecoveryPatch(output_zip, recovery_img, boot_img, info)

  Item.GetMetadata(input_zip)
  Item.Get("system").SetPermissions(script)

  common.CheckSize(boot_img.data, "boot.img")
  common.ZipWriteStr(output_zip, "boot.img", boot_img.data)
  script.ShowProgress(0.2, 0)

  script.ShowProgress(0.2, 10)
  script.WriteRawImage("boot", "boot.img")

  script.ShowProgress(0.1, 0)
  device_specific.FullOTA_InstallEnd()

  if OPTIONS.extra_script is not None:
    script.AppendExtra(OPTIONS.extra_script)

  script.UnmountAll()
  script.AddToZip(input_zip, output_zip)
  WriteMetadata(metadata, output_zip)


def WriteMetadata(metadata, output_zip):
  common.ZipWriteStr(output_zip, "META-INF/com/android/metadata",
                     "".join(["%s=%s\n" % kv
                              for kv in sorted(metadata.iteritems())]))




def LoadSystemFiles(z):
  """Load all the files from SYSTEM/... in a given target-files
  ZipFile, and return a dict of {filename: File object}."""
  out = {}
  retouch_files = []
  for info in z.infolist():
    if info.filename.startswith("SYSTEM/") and not IsSymlink(info):
      basefilename = info.filename[7:]
      fn = "system/" + basefilename
      data = z.read(info.filename)
<<<<<<< HEAD
      out[fn] = File(fn, data)
      if info.filename.startswith("SYSTEM/lib/") and IsRegular(info):
        retouch_files.append(("/system/" + basefilename,
                              out[fn].sha1))
  return (out, retouch_files)
=======
      out[fn] = common.File(fn, data)
  return out
>>>>>>> 8ae62ec7


def GetBuildProp(property, z):
  """Return the fingerprint of the build of a given target-files
  ZipFile object."""
  bp = z.read("SYSTEM/build.prop")
  if not property:
    return bp
  m = re.search(re.escape(property) + r"=(.*)\n", bp)
  if not m:
    raise common.ExternalError("couldn't find %s in build.prop" % (property,))
  return m.group(1).strip()


def GetRecoveryAPIVersion(zip):
  """Returns the version of the recovery API.  Version 0 is the older
  amend code (no separate binary)."""
  try:
    version = zip.read("META/recovery-api-version.txt")
    return int(version)
  except KeyError:
    try:
      # version one didn't have the recovery-api-version.txt file, but
      # it did include an updater binary.
      zip.getinfo("OTA/bin/updater")
      return 1
    except KeyError:
      return 0


def WriteIncrementalOTAPackage(target_zip, source_zip, output_zip, info):
  source_version = GetRecoveryAPIVersion(source_zip)
  target_version = GetRecoveryAPIVersion(target_zip)
  partition_type = info["partition_type"]
  partition_path = info.get("partition_path", "")

  if source_version == 0:
    print ("WARNING: generating edify script for a source that "
           "can't install it.")
  script = edify_generator.EdifyGenerator(source_version, info)

  metadata = {"pre-device": GetBuildProp("ro.product.device", source_zip),
              "post-timestamp": GetBuildProp("ro.build.date.utc", target_zip),
              }

  device_specific = common.DeviceSpecificParams(
      source_zip=source_zip,
      source_version=source_version,
      target_zip=target_zip,
      target_version=target_version,
      output_zip=output_zip,
      script=script,
      metadata=metadata)

  print "Loading target..."
  (target_data, target_retouch_files) = LoadSystemFiles(target_zip)
  print "Loading source..."
  (source_data, source_retouch_files) = LoadSystemFiles(source_zip)

  verbatim_targets = []
  patch_list = []
  diffs = []
  largest_source_size = 0
  for fn in sorted(target_data.keys()):
    tf = target_data[fn]
    assert fn == tf.name
    sf = source_data.get(fn, None)

    if sf is None or fn in OPTIONS.require_verbatim:
      # This file should be included verbatim
      if fn in OPTIONS.prohibit_verbatim:
        raise common.ExternalError("\"%s\" must be sent verbatim" % (fn,))
      print "send", fn, "verbatim"
      tf.AddToZip(output_zip)
      verbatim_targets.append((fn, tf.size))
    elif tf.sha1 != sf.sha1:
      # File is different; consider sending as a patch
      diffs.append(common.Difference(tf, sf))
    else:
      # Target file identical to source.
      pass

  common.ComputeDifferences(diffs)

  for diff in diffs:
    tf, sf, d = diff.GetPatch()
    if d is None or len(d) > tf.size * OPTIONS.patch_threshold:
      # patch is almost as big as the file; don't bother patching
      tf.AddToZip(output_zip)
      verbatim_targets.append((tf.name, tf.size))
    else:
      common.ZipWriteStr(output_zip, "patch/" + tf.name + ".p", d)
      patch_list.append((tf.name, tf, sf, tf.size, sha.sha(d).hexdigest()))
      largest_source_size = max(largest_source_size, sf.size)

  source_fp = GetBuildProp("ro.build.fingerprint", source_zip)
  target_fp = GetBuildProp("ro.build.fingerprint", target_zip)
  metadata["pre-build"] = source_fp
  metadata["post-build"] = target_fp

  script.Mount("system", "/system")
  script.AssertSomeFingerprint(source_fp, target_fp)

  source_boot = common.File("/tmp/boot.img",
                            common.BuildBootableImage(
                                os.path.join(OPTIONS.source_tmp, "BOOT")))
  target_boot = common.File("/tmp/boot.img",
                            common.BuildBootableImage(
                                os.path.join(OPTIONS.target_tmp, "BOOT")))
  updating_boot = (source_boot.data != target_boot.data)

  source_recovery = common.File("system/recovery.img",
                                common.BuildBootableImage(
                                    os.path.join(OPTIONS.source_tmp, "RECOVERY")))
  target_recovery = common.File("system/recovery.img",
                                common.BuildBootableImage(
                                    os.path.join(OPTIONS.target_tmp, "RECOVERY")))
  updating_recovery = (source_recovery.data != target_recovery.data)

  # Here's how we divide up the progress bar:
  #  0.1 for verifying the start state (PatchCheck calls)
  #  0.8 for applying patches (ApplyPatch calls)
  #  0.1 for unpacking verbatim files, symlinking, and doing the
  #      device-specific commands.

  AppendAssertions(script, target_zip)
  device_specific.IncrementalOTA_Assertions()

  script.Print("Verifying current system...")

  script.ShowProgress(0.1, 0)
  total_verify_size = float(sum([i[2].size for i in patch_list]) + 1)
  if updating_boot:
    total_verify_size += source_boot.size
  so_far = 0

  for fn, tf, sf, size, patch_sha in patch_list:
    script.PatchCheck("/"+fn, tf.sha1, sf.sha1)
    so_far += sf.size
    script.SetProgress(so_far / total_verify_size)

  if updating_boot:
    d = common.Difference(target_boot, source_boot)
    _, _, d = d.ComputePatch()
    print "boot      target: %d  source: %d  diff: %d" % (
        target_boot.size, source_boot.size, len(d))

    common.ZipWriteStr(output_zip, "patch/boot.img.p", d)

    script.PatchCheck("%s:%sboot:%d:%s:%d:%s" %
                      (partition_type, partition_path,
                       source_boot.size, source_boot.sha1,
                       target_boot.size, target_boot.sha1))
    so_far += source_boot.size
    script.SetProgress(so_far / total_verify_size)

  if patch_list or updating_recovery or updating_boot:
    script.CacheFreeSpaceCheck(largest_source_size)

  device_specific.IncrementalOTA_VerifyEnd()

  script.Comment("---- start making changes here ----")

  if OPTIONS.wipe_user_data:
    script.Print("Erasing user data...")
    script.FormatPartition("userdata")

  script.Print("Removing unneeded files...")
  script.DeleteFiles(["/"+i[0] for i in verbatim_targets] +
                     ["/"+i for i in sorted(source_data)
                            if i not in target_data] +
                     ["/system/recovery.img"])

  script.ShowProgress(0.8, 0)
  total_patch_size = float(sum([i[1].size for i in patch_list]) + 1)
  if updating_boot:
    total_patch_size += target_boot.size
  so_far = 0

  script.Print("Patching system files...")
  for fn, tf, sf, size, _ in patch_list:
    script.ApplyPatch("/"+fn, "-", tf.size, tf.sha1, sf.sha1, "patch/"+fn+".p")
    so_far += tf.size
    script.SetProgress(so_far / total_patch_size)

  if updating_boot:
    # Produce the boot image by applying a patch to the current
    # contents of the boot partition, and write it back to the
    # partition.
    script.Print("Patching boot image...")
    script.ApplyPatch("%s:%sboot:%d:%s:%d:%s"
                      % (partition_type, partition_path,
                         source_boot.size, source_boot.sha1,
                         target_boot.size, target_boot.sha1),
                      "-",
                      target_boot.size, target_boot.sha1,
                      source_boot.sha1, "patch/boot.img.p")
    so_far += target_boot.size
    script.SetProgress(so_far / total_patch_size)
    print "boot image changed; including."
  else:
    print "boot image unchanged; skipping."

  if updating_recovery:
    # Is it better to generate recovery as a patch from the current
    # boot image, or from the previous recovery image?  For large
    # updates with significant kernel changes, probably the former.
    # For small updates where the kernel hasn't changed, almost
    # certainly the latter.  We pick the first option.  Future
    # complicated schemes may let us effectively use both.
    #
    # A wacky possibility: as long as there is room in the boot
    # partition, include the binaries and image files from recovery in
    # the boot image (though not in the ramdisk) so they can be used
    # as fodder for constructing the recovery image.
    MakeRecoveryPatch(output_zip, target_recovery, target_boot, info)
    script.DeleteFiles(["/system/recovery-from-boot.p",
                        "/system/etc/install-recovery.sh"])
    print "recovery image changed; including as patch from boot."
  else:
    print "recovery image unchanged; skipping."

  script.ShowProgress(0.1, 10)

  (target_symlinks, target_retouch_dummies) = CopySystemFiles(target_zip, None)

  target_symlinks_d = dict([(i[1], i[0]) for i in target_symlinks])
  temp_script = script.MakeTemporary()
  Item.GetMetadata(target_zip)
  Item.Get("system").SetPermissions(temp_script)

  # Note that this call will mess up the tree of Items, so make sure
  # we're done with it.
  (source_symlinks, source_retouch_dummies) = CopySystemFiles(source_zip, None)
  source_symlinks_d = dict([(i[1], i[0]) for i in source_symlinks])

  # Delete all the symlinks in source that aren't in target.  This
  # needs to happen before verbatim files are unpacked, in case a
  # symlink in the source is replaced by a real file in the target.
  to_delete = []
  for dest, link in source_symlinks:
    if link not in target_symlinks_d:
      to_delete.append(link)
  script.DeleteFiles(to_delete)

  if verbatim_targets:
    script.Print("Unpacking new files...")
    script.UnpackPackageDir("system", "/system")

  if updating_recovery:
    script.Print("Unpacking new recovery...")
    script.UnpackPackageDir("recovery", "/system")

  script.Print("Symlinks and permissions...")

  # Create all the symlinks that don't already exist, or point to
  # somewhere different than what we want.  Delete each symlink before
  # creating it, since the 'symlink' command won't overwrite.
  to_create = []
  for dest, link in target_symlinks:
    if link in source_symlinks_d:
      if dest != source_symlinks_d[link]:
        to_create.append((dest, link))
    else:
      to_create.append((dest, link))
  script.DeleteFiles([i[1] for i in to_create])
  script.MakeSymlinks(to_create)
  if OPTIONS.aslr_mode:
    script.RetouchBinaries(target_retouch_files)
  else:
    script.UndoRetouchBinaries(target_retouch_files)

  # Now that the symlinks are created, we can set all the
  # permissions.
  script.AppendScript(temp_script)

  # Do device-specific installation (eg, write radio image).
  device_specific.IncrementalOTA_InstallEnd()

  if OPTIONS.extra_script is not None:
    script.AppendExtra(OPTIONS.extra_script)

  script.AddToZip(target_zip, output_zip)
  WriteMetadata(metadata, output_zip)


def main(argv):

  def option_handler(o, a):
    if o in ("-b", "--board_config"):
      pass   # deprecated
    elif o in ("-k", "--package_key"):
      OPTIONS.package_key = a
    elif o in ("-i", "--incremental_from"):
      OPTIONS.incremental_source = a
    elif o in ("-w", "--wipe_user_data"):
      OPTIONS.wipe_user_data = True
    elif o in ("-n", "--no_prereq"):
      OPTIONS.omit_prereq = True
    elif o in ("-e", "--extra_script"):
      OPTIONS.extra_script = a
    elif o in ("-a", "--aslr_mode"):
      if a in ("on", "On", "true", "True", "yes", "Yes"):
        OPTIONS.aslr_mode = True
      else:
        OPTIONS.aslr_mode = False
    elif o in ("--worker_threads"):
      OPTIONS.worker_threads = int(a)
    else:
      return False
    return True

  args = common.ParseOptions(argv, __doc__,
                             extra_opts="b:k:i:d:wne:a:",
                             extra_long_opts=["board_config=",
                                              "package_key=",
                                              "incremental_from=",
                                              "wipe_user_data",
                                              "no_prereq",
                                              "extra_script=",
                                              "worker_threads=",
                                              "aslr_mode=",
                                              ],
                             extra_option_handler=option_handler)

  if len(args) != 2:
    common.Usage(__doc__)
    sys.exit(1)

  if OPTIONS.extra_script is not None:
    OPTIONS.extra_script = open(OPTIONS.extra_script).read()

  print "unzipping target target-files..."
  OPTIONS.input_tmp = common.UnzipTemp(args[0])

  if OPTIONS.device_specific is None:
    # look for the device-specific tools extension location in the input
    try:
      f = open(os.path.join(OPTIONS.input_tmp, "META", "tool-extensions.txt"))
      ds = f.read().strip()
      f.close()
      if ds:
        ds = os.path.normpath(ds)
        print "using device-specific extensions in", ds
        OPTIONS.device_specific = ds
    except IOError, e:
      if e.errno == errno.ENOENT:
        # nothing specified in the file
        pass
      else:
        raise

  info = common.LoadInfoDict()
  common.LoadMaxSizes(info)
  if not OPTIONS.max_image_size:
    print
    print "  WARNING:  Failed to load max image sizes; will not enforce"
    print "  image size limits."
    print

  OPTIONS.target_tmp = OPTIONS.input_tmp
  input_zip = zipfile.ZipFile(args[0], "r")
  if OPTIONS.package_key:
    temp_zip_file = tempfile.NamedTemporaryFile()
    output_zip = zipfile.ZipFile(temp_zip_file, "w",
                                 compression=zipfile.ZIP_DEFLATED)
  else:
    output_zip = zipfile.ZipFile(args[1], "w",
                                 compression=zipfile.ZIP_DEFLATED)

  if OPTIONS.incremental_source is None:
    WriteFullOTAPackage(input_zip, output_zip, info)
  else:
    print "unzipping source target-files..."
    OPTIONS.source_tmp = common.UnzipTemp(OPTIONS.incremental_source)
    source_zip = zipfile.ZipFile(OPTIONS.incremental_source, "r")
    WriteIncrementalOTAPackage(input_zip, source_zip, output_zip, info)

  output_zip.close()
  if OPTIONS.package_key:
    SignOutput(temp_zip_file.name, args[1])
    temp_zip_file.close()

  common.Cleanup()

  print "done."


if __name__ == '__main__':
  try:
    main(sys.argv[1:])
  except common.ExternalError, e:
    print
    print "   ERROR: %s" % (e,)
    print
    sys.exit(1)<|MERGE_RESOLUTION|>--- conflicted
+++ resolved
@@ -438,16 +438,11 @@
       basefilename = info.filename[7:]
       fn = "system/" + basefilename
       data = z.read(info.filename)
-<<<<<<< HEAD
-      out[fn] = File(fn, data)
+      out[fn] = common.File(fn, data)
       if info.filename.startswith("SYSTEM/lib/") and IsRegular(info):
         retouch_files.append(("/system/" + basefilename,
                               out[fn].sha1))
   return (out, retouch_files)
-=======
-      out[fn] = common.File(fn, data)
-  return out
->>>>>>> 8ae62ec7
 
 
 def GetBuildProp(property, z):
