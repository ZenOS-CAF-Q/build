--- conflicted
+++ resolved
@@ -37,11 +37,8 @@
     appops \
     app_process \
     appwidget \
-<<<<<<< HEAD
     atest \
-=======
     atrace \
->>>>>>> bd9b116b
     audioserver \
     BackupRestoreConfirmation \
     bcc \
